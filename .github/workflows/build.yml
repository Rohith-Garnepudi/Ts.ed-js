# This workflow will do a clean install of node dependencies, build the source code and run tests across different versions of node
# For more information see: https://help.github.com/actions/language-and-framework-guides/using-nodejs-with-github-actions

name: Build & Release

on:
  push:
  pull_request:
    branches: [production]
    types: [opened, synchronize, closed]

jobs:
  lint:
    runs-on: ubuntu-latest
    strategy:
      matrix:
        node-version: [16.x]

    steps:
      - uses: actions/checkout@v2
      - name: Use Node.js ${{ matrix.node-version }}
        uses: actions/setup-node@v1
        with:
          node-version: ${{ matrix.node-version }}
      - name: Install dependencies
        run: yarn install --frozen-lockfile --network-timeout 500000
      - name: Run lint
        run: yarn test:lint

  test:
    runs-on: ${{ matrix.os }}

    strategy:
      matrix:
        os: [ubuntu-latest, macos-latest, windows-latest]
        node-version: [14.x, 16.x, 18.x]
        exclude:
          - os: macos-latest
            node-version: 18.x
          - os: macos-latest
<<<<<<< HEAD
            node-version: 16.x
          #          - os: windows-latest
          #            node-version: 12.x
=======
            node-version: 14.x
          - os: windows-latest
            node-version: 18.x
>>>>>>> f5b918a9
          - os: windows-latest
            node-version: 16.x

    steps:
      - uses: actions/checkout@v2
      - name: Use Node.js ${{ matrix.node-version }}
        uses: actions/setup-node@v1
        with:
          node-version: ${{ matrix.node-version }}
      - name: Install dependencies
        run: yarn install --frozen-lockfile --network-timeout 500000 --ignore-engines
      - name: Run test
        run: yarn test:core
        env:
          FORCE_COLOR: true
      - name: Coveralls
        uses: coverallsapp/github-action@master
        with:
          github-token: ${{ secrets.GITHUB_TOKEN }}
          flag-name: run-${{ matrix.test_number }}
          parallel: true

  test-packages:
    runs-on: ubuntu-latest

    strategy:
      matrix:
        node-version: [16.x]

    steps:
      - uses: actions/checkout@v2
      - name: Use Node.js ${{ matrix.node-version }}
        uses: actions/setup-node@v1
        with:
          node-version: ${{ matrix.node-version }}
      - name: Install dependencies
        run: yarn install --frozen-lockfile --network-timeout 500000 --ignore-engines
      - name: Run test
        run: yarn test:packages

  coveralls:
    needs: test
    runs-on: ubuntu-latest
    steps:
      - name: Coveralls Finished
        uses: coverallsapp/github-action@master
        with:
          github-token: ${{ secrets.GITHUB_TOKEN }}
          parallel-finished: true

  build:
    runs-on: ubuntu-latest

    strategy:
      matrix:
        node-version: [16.x]

    steps:
      - uses: actions/checkout@v2
      - name: Use Node.js ${{ matrix.node-version }}
        uses: actions/setup-node@v1
        with:
          node-version: ${{ matrix.node-version }}
      - name: Install dependencies
        run: yarn install --frozen-lockfile --network-timeout 500000
      - name: Run build
        run: yarn build

  deploy-packages:
    runs-on: ubuntu-latest
    needs: [lint, test, test-packages, build, test-packages]
    if: github.event_name != 'pull_request' && contains('
      refs/heads/production
      refs/heads/alpha
      refs/heads/beta
      refs/heads/rc
      ', github.ref)

    strategy:
      matrix:
        node-version: [16.x]

    steps:
      - uses: actions/checkout@v2
      - name: Use Node.js ${{ matrix.node-version }}
        uses: actions/setup-node@v1
        with:
          node-version: ${{ matrix.node-version }}
      - name: Install dependencies
        run: yarn install --frozen-lockfile --network-timeout 500000
      - name: Release packages
        env:
          CI: true
          GH_TOKEN: ${{ secrets.GH_TOKEN }}
          NPM_TOKEN: ${{ secrets.NPM_TOKEN }}
          SLACK_WEBHOOK: ${{ secrets.SLACK_WEBHOOK }}
        run: yarn release

  publish-docs:
    runs-on: ubuntu-latest
    needs: deploy-packages
    strategy:
      matrix:
        node-version: [16.x]

    steps:
      - uses: actions/checkout@v2
        with:
          ref: "production"
      - name: Use Node.js ${{ matrix.node-version }}
        uses: actions/setup-node@v1
        with:
          node-version: ${{ matrix.node-version }}
      - name: Install dependencies
        run: yarn install --frozen-lockfile --network-timeout 500000
      - name: Build pages
        env:
          CI: true
        run: yarn api:build && yarn vuepress:docs:build
      - name: Publish pages
        env:
          CI: true
          GH_TOKEN: ${{ secrets.GH_TOKEN }}
          NPM_TOKEN: ${{ secrets.NPM_TOKEN }}
        run: yarn docs:publish
#  publish-refs:
#    runs-on: ubuntu-latest
#    needs: deploy-packages
#    if: ${{ github.event_name != 'pull_request' && (contains(github.ref, 'production') || contains(github.ref, 'alpha')  || contains(github.ref, 'beta') || contains(github.ref, 'rc')) }}
#
#    strategy:
#      matrix:
#        node-version: [16.x]
#
#    steps:
#      - uses: actions/checkout@v2
#        with:
#          ref: "production"
#      - name: Use Node.js ${{ matrix.node-version }}
#        uses: actions/setup-node@v1
#        with:
#          node-version: ${{ matrix.node-version }}
#      - name: Install dependencies
#        run: yarn install --frozen-lockfile --network-timeout 500000
#      - name: Build pages
#        env:
#          CI: true
#        run: yarn api:build && yarn vuepress:ref:build
#      - name: Publish pages
#        env:
#          CI: true
#          GH_TOKEN: ${{ secrets.GH_TOKEN }}
#          NPM_TOKEN: ${{ secrets.NPM_TOKEN }}
#        run: yarn docs:publish
#  publish-examples:
#    runs-on: ubuntu-latest
#    needs: deploy-packages
#    if: ${{ github.event_name != 'pull_request' && (contains(github.ref, 'production') || contains(github.ref, 'alpha')  || contains(github.ref, 'beta') || contains(github.ref, 'rc')) }}
#
#    strategy:
#      matrix:
#        node-version: [ 16.x ]
#
#    steps:
#      - uses: actions/checkout@v2
#        with:
#          ref: 'production'
#      - name: Use Node.js ${{ matrix.node-version }}
#        uses: actions/setup-node@v1
#        with:
#          node-version: ${{ matrix.node-version }}
#      - name: Install dependencies
#        run: yarn install --frozen-lockfile
#      - name: Publish examples
#        env:
#          CI: true
#          GH_TOKEN: ${{ secrets.GH_TOKEN }}
#          NPM_TOKEN: ${{ secrets.NPM_TOKEN }}
#        run: yarn examples:publish
<|MERGE_RESOLUTION|>--- conflicted
+++ resolved
@@ -38,15 +38,9 @@
           - os: macos-latest
             node-version: 18.x
           - os: macos-latest
-<<<<<<< HEAD
             node-version: 16.x
-          #          - os: windows-latest
-          #            node-version: 12.x
-=======
-            node-version: 14.x
           - os: windows-latest
             node-version: 18.x
->>>>>>> f5b918a9
           - os: windows-latest
             node-version: 16.x
 
