# This workflow will do a clean install of node dependencies, build the source code and run tests across different versions of node
# For more information see: https://help.github.com/actions/language-and-framework-guides/using-nodejs-with-github-actions

name: Build & Release

on:
  push:
  pull_request:
    branches: [production]
    types: [opened, synchronize, closed]

jobs:
  lint:
    runs-on: ubuntu-latest
    strategy:
      matrix:
        node-version: [16.x]

    steps:
      - uses: actions/checkout@v2
      - name: Use Node.js ${{ matrix.node-version }}
        uses: actions/setup-node@v1
        with:
          node-version: ${{ matrix.node-version }}
      - name: Install dependencies
        run: yarn install --frozen-lockfile --network-timeout 500000
      - name: Run lint
        run: yarn test:lint

  test-integration:
    runs-on: ${{ matrix.os }}

    strategy:
      matrix:
        os: [ubuntu-latest, macos-latest, windows-latest]
        node-version: [14.x, 16.x, 18.x]
        exclude:
          - os: macos-latest
            node-version: 18.x
          - os: macos-latest
            node-version: 16.x
          - os: windows-latest
            node-version: 18.x
          - os: windows-latest
            node-version: 16.x

    steps:
      - uses: actions/checkout@v2
        with:
          fetch-depth: 0
      - name: Use Node.js ${{ matrix.node-version }}
        uses: actions/setup-node@v1
        with:
          node-version: ${{ matrix.node-version }}
      - name: Install dependencies
        run: yarn install --frozen-lockfile --network-timeout 500000 --ignore-engines
      - name: Run test
        run: yarn test:integration
        env:
          FORCE_COLOR: true

  test-core:
    runs-on: ubuntu-latest

    strategy:
      matrix:
        node-version: [16.x]

    steps:
      - uses: actions/checkout@v2
        with:
          fetch-depth: 0
      - name: Use Node.js ${{ matrix.node-version }}
        uses: actions/setup-node@v1
        with:
          node-version: ${{ matrix.node-version }}
      - name: Install dependencies
        run: yarn install --frozen-lockfile --network-timeout 500000 --ignore-engines
      - name: Run test
        run: yarn test:core && yarn coverage
      - name: Coveralls
        uses: coverallsapp/github-action@master
        with:
          github-token: ${{ secrets.GITHUB_TOKEN }}

  test-specs:
    runs-on: ubuntu-latest

    strategy:
      matrix:
        node-version: [16.x]

    steps:
      - uses: actions/checkout@v2
        with:
          fetch-depth: 0
      - name: Use Node.js ${{ matrix.node-version }}
        uses: actions/setup-node@v1
        with:
          node-version: ${{ matrix.node-version }}
      - name: Install dependencies
        run: yarn install --frozen-lockfile --network-timeout 500000 --ignore-engines
      - name: Run test
        run: yarn test:specs

  test-platform:
    runs-on: ubuntu-latest

    strategy:
      matrix:
        node-version: [16.x]

    steps:
      - uses: actions/checkout@v2
        with:
          fetch-depth: 0
      - name: Use Node.js ${{ matrix.node-version }}
        uses: actions/setup-node@v1
        with:
          node-version: ${{ matrix.node-version }}
      - name: Install dependencies
        run: yarn install --frozen-lockfile --network-timeout 500000 --ignore-engines
      - name: Run test
        run: yarn test:platform

  test-orm:
    runs-on: ubuntu-latest

    strategy:
      matrix:
        node-version: [16.x]

    steps:
      - uses: actions/checkout@v2
        with:
          fetch-depth: 0
      - name: Use Node.js ${{ matrix.node-version }}
        uses: actions/setup-node@v1
        with:
          node-version: ${{ matrix.node-version }}
      - name: Install dependencies
        run: yarn install --frozen-lockfile --network-timeout 500000 --ignore-engines
      - name: Run test
        run: yarn test:orm

  test-graphql:
    runs-on: ubuntu-latest

    strategy:
      matrix:
        node-version: [16.x]

    steps:
      - uses: actions/checkout@v2
        with:
          fetch-depth: 0
      - name: Use Node.js ${{ matrix.node-version }}
        uses: actions/setup-node@v1
        with:
          node-version: ${{ matrix.node-version }}
      - name: Install dependencies
        run: yarn install --frozen-lockfile --network-timeout 500000 --ignore-engines
      - name: Run test
        run: yarn test:graphql

  test-security:
    runs-on: ubuntu-latest

    strategy:
      matrix:
        node-version: [16.x]

    steps:
      - uses: actions/checkout@v2
        with:
          fetch-depth: 0
      - name: Use Node.js ${{ matrix.node-version }}
        uses: actions/setup-node@v1
        with:
          node-version: ${{ matrix.node-version }}
      - name: Install dependencies
        run: yarn install --frozen-lockfile --network-timeout 500000 --ignore-engines
      - name: Run test
        run: yarn test:security

  test-third-parties:
    runs-on: ubuntu-latest

    strategy:
      matrix:
        node-version: [16.x]

    steps:
      - uses: actions/checkout@v2
        with:
          fetch-depth: 0
      - name: Use Node.js ${{ matrix.node-version }}
        uses: actions/setup-node@v1
        with:
          node-version: ${{ matrix.node-version }}
      - name: Install dependencies
        run: yarn install --frozen-lockfile --network-timeout 500000 --ignore-engines
      - name: Run test
        run: yarn test:third-parties

  test-formio:
    runs-on: ubuntu-latest

    strategy:
      matrix:
        node-version: [16.x]

    steps:
      - uses: actions/checkout@v2
        with:
          fetch-depth: 0
      - name: Use Node.js ${{ matrix.node-version }}
        uses: actions/setup-node@v1
        with:
          node-version: ${{ matrix.node-version }}
      - name: Install dependencies
        run: yarn install --frozen-lockfile --network-timeout 500000 --ignore-engines
      - name: Run test
        run: yarn test:formio

  build:
    runs-on: ubuntu-latest

    strategy:
      matrix:
        node-version: [16.x]

    steps:
      - uses: actions/checkout@v2
      - name: Use Node.js ${{ matrix.node-version }}
        uses: actions/setup-node@v1
        with:
          node-version: ${{ matrix.node-version }}
      - name: Install dependencies
        run: yarn install --frozen-lockfile --network-timeout 500000
      - name: Run build
        run: yarn build

  deploy-packages:
    runs-on: ubuntu-latest
<<<<<<< HEAD
    needs: [lint, test, test-packages, build, test-packages]
=======
    needs:
      [
        lint,
        test-core,
        test-specs,
        test-platform,
        test-integration,
        test-orm,
        test-security,
        test-graphql,
        test-third-parties,
        test-formio,
        build
      ]
>>>>>>> 00d0d271
    if: github.event_name != 'pull_request' && contains('
      refs/heads/production
      refs/heads/alpha
      refs/heads/beta
      refs/heads/rc
      ', github.ref)

    strategy:
      matrix:
        node-version: [16.x]

    steps:
      - uses: actions/checkout@v2
      - name: Use Node.js ${{ matrix.node-version }}
        uses: actions/setup-node@v1
        with:
          node-version: ${{ matrix.node-version }}
      - name: Install dependencies
        run: yarn install --frozen-lockfile --network-timeout 500000
      - name: Release packages
        env:
          CI: true
          GH_TOKEN: ${{ secrets.GH_TOKEN }}
          NPM_TOKEN: ${{ secrets.NPM_TOKEN }}
          SLACK_WEBHOOK: ${{ secrets.SLACK_WEBHOOK }}
        run: yarn release

  publish-docs:
    runs-on: ubuntu-latest
    needs: deploy-packages
    strategy:
      matrix:
        node-version: [16.x]

    steps:
      - uses: actions/checkout@v2
        with:
          ref: "production"
      - name: Use Node.js ${{ matrix.node-version }}
        uses: actions/setup-node@v1
        with:
          node-version: ${{ matrix.node-version }}
      - name: Install dependencies
        run: yarn install --frozen-lockfile --network-timeout 500000
      - name: Build pages
        env:
          CI: true
        run: yarn api:build && yarn vuepress:docs:build
      - name: Publish pages
        env:
          CI: true
          GH_TOKEN: ${{ secrets.GH_TOKEN }}
          NPM_TOKEN: ${{ secrets.NPM_TOKEN }}
        run: yarn docs:publish
#  publish-refs:
#    runs-on: ubuntu-latest
#    needs: deploy-packages
#    if: ${{ github.event_name != 'pull_request' && (contains(github.ref, 'production') || contains(github.ref, 'alpha')  || contains(github.ref, 'beta') || contains(github.ref, 'rc')) }}
#
#    strategy:
#      matrix:
#        node-version: [16.x]
#
#    steps:
#      - uses: actions/checkout@v2
#        with:
#          ref: "production"
#      - name: Use Node.js ${{ matrix.node-version }}
#        uses: actions/setup-node@v1
#        with:
#          node-version: ${{ matrix.node-version }}
#      - name: Install dependencies
#        run: yarn install --frozen-lockfile --network-timeout 500000
#      - name: Build pages
#        env:
#          CI: true
#        run: yarn api:build && yarn vuepress:ref:build
#      - name: Publish pages
#        env:
#          CI: true
#          GH_TOKEN: ${{ secrets.GH_TOKEN }}
#          NPM_TOKEN: ${{ secrets.NPM_TOKEN }}
#        run: yarn docs:publish
#  publish-examples:
#    runs-on: ubuntu-latest
#    needs: deploy-packages
#    if: ${{ github.event_name != 'pull_request' && (contains(github.ref, 'production') || contains(github.ref, 'alpha')  || contains(github.ref, 'beta') || contains(github.ref, 'rc')) }}
#
#    strategy:
#      matrix:
#        node-version: [ 16.x ]
#
#    steps:
#      - uses: actions/checkout@v2
#        with:
#          ref: 'production'
#      - name: Use Node.js ${{ matrix.node-version }}
#        uses: actions/setup-node@v1
#        with:
#          node-version: ${{ matrix.node-version }}
#      - name: Install dependencies
#        run: yarn install --frozen-lockfile
#      - name: Publish examples
#        env:
#          CI: true
#          GH_TOKEN: ${{ secrets.GH_TOKEN }}
#          NPM_TOKEN: ${{ secrets.NPM_TOKEN }}
#        run: yarn examples:publish
<|MERGE_RESOLUTION|>--- conflicted
+++ resolved
@@ -243,9 +243,6 @@
 
   deploy-packages:
     runs-on: ubuntu-latest
-<<<<<<< HEAD
-    needs: [lint, test, test-packages, build, test-packages]
-=======
     needs:
       [
         lint,
@@ -260,7 +257,6 @@
         test-formio,
         build
       ]
->>>>>>> 00d0d271
     if: github.event_name != 'pull_request' && contains('
       refs/heads/production
       refs/heads/alpha
