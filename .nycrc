{
  "include": [
    "packages/*/src/**/*.ts"
  ],
  "exclude": [
    "**/*.d.ts",
    "node_modules",
    "packages/**/*.spec.ts",
    "packages/integration/**",
    "packages/testing/**",
    "packages/**/ExpressRouter.ts",
    "packages/**/RouteService.ts",
    "packages/platform-test-utils",
    "packages/swagger/src/decorators/{title,description,example}.ts",
    "**/interfaces/**",
    "**/legacy/**",
    "**/index.ts"
  ],
  "extension": [
    ".ts"
  ],
  "require": [],
  "reporter": [
    "text-summary",
    "html",
    "lcov"
  ],
  "check-coverage": true,
<<<<<<< HEAD
  "lines": 99.73,
  "statements": 99.66,
  "functions": 99.36,
  "branches": 88.66
=======
  "lines": 99.76,
  "statements": 99.75,
  "functions": 99.56,
  "branches": 88.27
>>>>>>> 4eb7aac1
}<|MERGE_RESOLUTION|>--- conflicted
+++ resolved
@@ -26,15 +26,8 @@
     "lcov"
   ],
   "check-coverage": true,
-<<<<<<< HEAD
   "lines": 99.73,
-  "statements": 99.66,
-  "functions": 99.36,
-  "branches": 88.66
-=======
-  "lines": 99.76,
-  "statements": 99.75,
-  "functions": 99.56,
-  "branches": 88.27
->>>>>>> 4eb7aac1
+  "statements": 99.83,
+  "functions": 99.62,
+  "branches": 88.67
 }