<<<<<<< HEAD
import {BodyParams, Controller, Delete, Get, Post, Render, Required} from "@tsed/common";
=======
import {BodyParams, Controller, Delete, Get, Post, Required, View} from "@tsed/common";
>>>>>>> 84c627ed

export interface Calendar {
  id: string;
  name: string;
}

@Controller("/calendars")
export class CalendarCtrl {
  @Get("/")
  @View("calendars/index")
  async renderCalendars(): Promise<Calendar[]> {
    return [{id: "1", name: "test"}];
  }

  @Post("/")
  async post(
    @Required() @BodyParams("calendar") calendar: Calendar
  ): Promise<Calendar> {
    calendar.id = "1";

    return Promise.resolve(calendar);
  }

  @Delete("/")
  async deleteItem(
    @BodyParams("calendar.id") @Required() id: string
  ): Promise<Calendar> {
    return {id, name: "calendar"};
  }
}<|MERGE_RESOLUTION|>--- conflicted
+++ resolved
@@ -1,8 +1,4 @@
-<<<<<<< HEAD
-import {BodyParams, Controller, Delete, Get, Post, Render, Required} from "@tsed/common";
-=======
 import {BodyParams, Controller, Delete, Get, Post, Required, View} from "@tsed/common";
->>>>>>> 84c627ed
 
 export interface Calendar {
   id: string;
