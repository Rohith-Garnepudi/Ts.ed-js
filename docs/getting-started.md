---
sidebar: auto
prev: /configuration.html
next: /docs/controllers.html
otherTopics: true
projects:
 - title: Kit basic
   href: https://github.com/TypedProject/tsed-getting-started
   src: /tsed.png
 - title: Kit React
   href: https://github.com/TypedProject/tsed-example-react
   src: /react.png
 - title: Kit Vue.js
   href: https://github.com/TypedProject/tsed-example-vuejs
   src: /vuejs.png    
 - title: Kit TypeORM
   href: https://github.com/TypedProject/tsed-example-typeorm
   src: /typeorm.png
 - title: Kit Mongoose
   href: https://github.com/TypedProject/tsed-example-mongoose
   src: /mongoose.png
 - title: Kit Socket.io
   href: https://github.com/TypedProject/tsed-example-socketio
   src: /socketio.png 
 - title: Kit Passport.js
   href: https://github.com/TypedProject/tsed-example-passportjs
   src: /passportjs.png
 - title: Kit AWS
   href: https://github.com/TypedProject/tsed-example-aws
   src: /aws.png
 - title: Kit Azure AD
   href: https://github.com/TypedProject/tsed-example-passport-azure-ad
   src: /azure.png
meta:
 - name: description
   content: Start a new REST application with Ts.ED framework. Ts.ED is built on top of Express and uses TypeScript language.
 - name: keywords
   content: getting started ts.ed express typescript node.js javascript decorators mvc class models
---

# Getting started

Save time by starting your project with our Cli:

```
npm install -g @tsed/cli
tsed init .
```

See our [CLI website](https://cli.tsed.io) for more details.
 
Or by using on one of these kits:

<Projects type="getting-started" />

## Installation from scratch

You can get the latest version of Ts.ED using the following npm command:

<Tabs class="-code">
  <Tab label="Yarn">
  
```bash
$ yarn add -D typescript @types/express
$ yarn add express@4 @tsed/core @tsed/di @tsed/common
```

  </Tab>
  <Tab label="Npm">
  
```bash
$ npm install --save-dev typescript @types/express
$ npm install --save express@4 @tsed/core @tsed/di @tsed/common
```
     
  </Tab>
</Tabs>  

::: tip
The following modules also are recommended: 

<Tabs class="-code">
  <Tab label="Yarn">
  
```bash
$ yarn add body-parser compression cookie-parser method-override
$ yarn add -D ts-node nodemon
```

  </Tab>
  <Tab label="Npm">
    
```bash
$ npm install --save body-parser compression cookie-parser method-override
$ npm install --save-dev ts-node nodemon
```
  
  </Tab>
</Tabs>
:::

::: warning
It is really important to keep the same version for all `@tsed/*` packages.
To prevent errors, fix the version for each Ts.ED packages:
```json
{
  "dependencies": {
    "@tsed/common": "5.56.0",
    "@tsed/di": "5.56.0",
    "@tsed/core": "5.56.0",
    "@tsed/exceptions": "5.56.0",
    "@tsed/plaftorm-express": "5.56.0",
    "@tsed/swagger": "5.56.0"
  }
} 
```
:::

::: warning
Ts.ED requires Node >= 10, Express >= 4, TypeScript >= 3.0 and 
the `experimentalDecorators`, `emitDecoratorMetadata`, `types` and `lib` compilation 
options in your `tsconfig.json` file.
:::

<<< @/examples/getting-started/tsconfig.json

::: tip
You can copy this example of `package.json` to develop your application:

<<< @/examples/getting-started/package.json

Then use the command `npm install && npm start` to start your server.
:::


## Quick start
### Create your server

To use Ts.ED now, use the [Platform API](/docs/platform-api.html) to create an application. Platform API gives an abstraction layer 
between your code written with Ts.ED and the Express code. It means a large part of your code
isn't coupled with Express itself, and can be used with another Platform like Koa in the future (Ts.ED v6).

Ts.ED provides a @@Configuration@@ decorator to declare a new application. 
Just create a `server.ts` in your root project :

<<< @/docs/snippets/getting-started/server.ts

<<<<<<< HEAD
=======
  </Tab>
  <Tab label="Legacy"> 

Ts.ED provides a @@ServerLoader@@ class to configure your 
Express application quickly. Just create a `server.ts` in your root project, declare 
a new `Server` class which inherits from ServerLoader.

<<< @/docs/snippets/getting-started/server-legacy.ts
  
::: tip
By default, ServerLoader loads controllers in `${rootDir}/controllers` and mounts it to `/rest` endpoint.
:::

  </Tab>
</Tabs>

>>>>>>> 09105fca
To customize the server settings see [Configuration](configuration.md) page.

Finally, create an `index.ts` file to bootstrap your server, on the same level of the `Server.ts`:
 
<<< @/docs/snippets/configuration/bootstrap.ts

You should have this directory tree: 

```
.
├── src
│   ├── controllers
│   ├── services
│   ├── middlewares
│   ├── index.ts
│   └── Server.ts
└── package.json
```


::: tip
By default Ts.ED loads automatically Services, Controllers and Middlewares in specific directories.
This behavior can be changed by editing the [componentsScan configuration](/configuration.md).
:::

## Load configuration from file

It is also possible to use [node-config](https://www.npmjs.com/package/config) or [dotenv](https://www.npmjs.com/package/dotenv) to load your configuration from file:

<Tabs class="-code">
  <Tab label="node-config">

<<< @/docs/snippets/configuration/bootstrap-with-node-config.ts

  </Tab>
  <Tab label="dotenv">

<<< @/docs/snippets/configuration/bootstrap-with-dotenv.ts

  </Tab>  
</Tabs>

## Create your first controller

Create a new `CalendarCtrl.ts` in your controllers directory (by default `root/controllers`).
All controllers declared with @@Controller@@ decorators are considered as Express routers. 
An Express router requires a path (here, the path is `/calendars`) to expose an url on your server. 
More precisely, it's a part of a path, and the entire exposed url depends on the Server configuration (see [Configuration](configuration.md)) 
and the [children controllers](/docs/controllers.md).

In this case, we have no dependencies and the root endpoint is set to `/rest`. 
So the controller's url will be `http://host/rest/calendars`.

<<< @/docs/docs/snippets/controllers/basic-controller.ts

::: tip
Decorators @@Get@@, @@Post@@, @@Delete@@, @@Put@@, etc..., support dynamic pathParams (eg: `/:id`) and `RegExp` like Express API.

See [Controllers](/docs/controllers.md) section for more details
:::

::: warning
You have to configure [engine rendering](/tutorials/templating) if you want to use the decorator @@Render@@.
:::

To test your method, just run your `server.ts` and send an HTTP request on `/rest/calendars/1`.

### Ready for More?

We’ve briefly introduced the most basic features of Ts.ED - the rest of this guide will cover them and other advanced features with much finer details, so make sure to read through it all!<|MERGE_RESOLUTION|>--- conflicted
+++ resolved
@@ -145,25 +145,6 @@
 
 <<< @/docs/snippets/getting-started/server.ts
 
-<<<<<<< HEAD
-=======
-  </Tab>
-  <Tab label="Legacy"> 
-
-Ts.ED provides a @@ServerLoader@@ class to configure your 
-Express application quickly. Just create a `server.ts` in your root project, declare 
-a new `Server` class which inherits from ServerLoader.
-
-<<< @/docs/snippets/getting-started/server-legacy.ts
-  
-::: tip
-By default, ServerLoader loads controllers in `${rootDir}/controllers` and mounts it to `/rest` endpoint.
-:::
-
-  </Tab>
-</Tabs>
-
->>>>>>> 09105fca
 To customize the server settings see [Configuration](configuration.md) page.
 
 Finally, create an `index.ts` file to bootstrap your server, on the same level of the `Server.ts`:
