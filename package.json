--- conflicted
+++ resolved
@@ -79,11 +79,7 @@
     "consolidate": "0.16.0"
   },
   "devDependencies": {
-<<<<<<< HEAD
     "@tsed/monorepo-utils": "1.9.5",
-=======
-    "@tsed/monorepo-utils": "^1.9.5",
->>>>>>> 98ac3206
     "@typedproject/ts-doc": "4.0.9",
     "@types/chai": "4.2.12",
     "@types/chai-as-promised": "7.1.3",
@@ -95,17 +91,6 @@
     "@types/sinon-chai": "3.2.4",
     "@types/superagent": "4.1.10",
     "@types/supertest": "2.0.10",
-<<<<<<< HEAD
-=======
-    "@types/json-schema": "7.0.6",
-    "@types/compression": "1.7.0",
-    "@types/consolidate": "0.14.0",
-    "@types/cookie-parser": "1.4.2",
-    "@types/express": "4.17.7",
-    "@types/express-session": "1.17.0",
-    "@types/method-override": "0.0.31",
-    "@types/globby": "9.1.0",
->>>>>>> 98ac3206
     "@typescript-eslint/eslint-plugin": "^4.3.0",
     "@typescript-eslint/parser": "^4.3.0",
     "chai": "4.2.0",
