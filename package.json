{
  "name": "@tsed/root",
  "version": "6.0.0-alpha.12",
  "description": "A TypeScript Framework on top of Express",
  "private": true,
  "scripts": {
    "postinstall": "node tasks/yarn/postinstall.js",
    "clean": "monorepo clean workspace",
    "test": "yarn clean && yarn test:lint && yarn test:coverage",
    "test:unit": "cross-env NODE_ENV=test mocha",
    "test:coverage": "cross-env NODE_ENV=test nyc mocha",
    "test:lint": "tslint --project tsconfig.json -e examples",
    "test:lint:fix": "tslint --project tsconfig.json --fix",
    "coveralls": "nyc report --reporter=text-lcov | coveralls",
    "build": "monorepo build",
    "sync:packages": "monorepo sync packages",
    "docs:serve": "yarn api:build && yarn vuepress:serve ",
    "docs:build": "yarn api:build && yarn vuepress:build",
    "docs:publish": "yarn docs:build && monorepo publish ghpages",
    "examples:sync": "monorepo sync examples",
    "examples:publish": "monorepo publish examples",
    "api:build": "lerna run build && ts-doc",
    "vuepress:build": "cross-env NODE_ENV=production vuepress build docs",
    "vuepress:serve": "vuepress dev docs",
    "prettier": "prettier '{packages,test}/**/*.ts' --write",
    "release": "semantic-release",
    "release:dryRun": "semantic-release --dry-run"
  },
  "husky": {
    "hooks": {
      "pre-commit": "lint-staged",
      "post-commit": "git update-index --again"
    }
  },
  "repository": {
    "type": "git",
    "url": "https://github.com/TypedProject/tsed.git"
  },
  "keywords": [
    "Express",
    "TypeScript",
    "decorators",
    "router",
    "controllers",
    "services",
    "middlewares",
    "models",
    "mvc",
    "injection",
    "ioc",
    "di",
    "api",
    "swagger",
    "mongoose",
    "ajv",
    "socketio",
    "ES2015",
    "ES6",
    "server",
    "rest",
    "validation",
    "multer"
  ],
  "author": "Romain Lenzotti",
  "license": "MIT",
  "bugs": {
    "url": "https://github.com/TypedProject/tsed/issues"
  },
  "homepage": "http://tsed.io/",
  "dependencies": {
    "@tsed/logger": "5.5.3",
    "ajv": "6.12.4",
    "globby": "11.0.1",
    "lerna": "3.20.2",
    "reflect-metadata": "0.1.13",
    "rxjs": "^6.4.0",
    "cors": "2.8.5",
    "compression": "1.7.4",
    "consolidate": "0.15.1",
    "cookie-parser": "1.4.5",
    "body-parser": "1.19.0",
    "ejs": "3.1.3",
    "ejs-lint": "1.1.0",
    "express": "4.17.1",
    "express-session": "1.17.1",
    "method-override": "3.0.0"
  },
  "devDependencies": {
    "@tsed/monorepo-utils": "1.9.1",
    "@typedproject/ts-doc": "4.0.9",
    "@types/chai": "4.2.12",
    "@types/chai-as-promised": "7.1.3",
    "@types/mocha": "8.0.1",
    "@types/node": "14.0.27",
    "@types/proxyquire": "1.3.28",
    "@types/sinon": "9.0.4",
    "@types/sinon-chai": "3.2.4",
    "@types/superagent": "4.1.8",
    "@types/supertest": "2.0.10",
    "@types/json-schema": "7.0.5",
    "@types/compression": "1.7.0",
    "@types/consolidate": "0.14.0",
    "@types/cookie-parser": "1.4.2",
    "@types/express": "4.17.7",
    "@types/express-session": "1.17.0",
    "@types/method-override": "0.0.31",
    "@types/globby": "9.1.0",
    "chai": "4.2.0",
    "chai-as-promised": "7.1.1",
    "chalk": "4.1.0",
    "concurrently": "5.2.0",
    "coveralls": "3.1.0",
    "cross-env": "7.0.2",
    "fs-extra": "9.0.1",
    "husky": "4.2.5",
    "lint-staged": "10.2.11",
    "mocha": "8.1.1",
    "nyc": "15.1.0",
    "prettier": "2.1.1",
    "proxyquire": "2.1.3",
    "semantic-release": "17.1.1",
    "sinon": "9.0.2",
    "sinon-chai": "3.5.0",
    "supertest": "4.0.2",
    "ts-node": "8.10.2",
    "tsconfig-paths": "3.9.0",
    "tslib": "1.11.0",
    "tslint": "6.1.3",
<<<<<<< HEAD
    "type-graphql": "0.17.6",
    "typeorm": "0.2.25",
    "typescript": "4.0.2",
    "uuid": "3.3.3",
=======
    "typescript": "3.9.4",
>>>>>>> eb911001
    "vue-analytics": "5.22.1",
    "vuepress": "1.5.3",
    "vuepress-theme-tsed": "2.8.5"
  },
  "directories": {
    "packages": "packages",
    "test": "test"
  },
  "workspaces": {
    "packages": [
      "packages/*"
    ]
  },
  "resolutions": {
    "watchpack": "1.6.1"
  },
  "monorepo": {
    "productionBranch": "alpha",
    "developBranch": "alpha",
    "npmAccess": "public",
    "npmDistTag": "alpha",
    "ignoreSyncDependencies": [
      "express",
      "@types/express"
    ],
    "ghpages": {
      "dir": "./docs/.vuepress/dist",
      "url": "https://github.com/TypedProject/v6.tsed.io.git",
      "branch": "master",
      "cname": "v6.tsed.io"
    },
    "examples": {
      "dir": "./examples",
      "repositories": {
        "getting-started": {
          "url": "https://github.com/TypedProject/tsed-getting-started.git"
        },
        "aws": {
          "url": "https://github.com/TypedProject/tsed-example-aws.git"
        },
        "mongoose": {
          "url": "https://github.com/TypedProject/tsed-example-mongoose.git"
        },
        "multer": {
          "url": "https://github.com/TypedProject/tsed-example-multer.git"
        },
        "passportjs": {
          "url": "https://github.com/TypedProject/tsed-example-passportjs.git"
        },
        "typeorm": {
          "url": "https://github.com/TypedProject/tsed-example-typeorm.git"
        },
        "session": {
          "url": "https://github.com/TypedProject/tsed-example-session.git"
        },
        "socketio": {
          "url": "https://github.com/TypedProject/tsed-example-socketio.git"
        },
        "passport-azure-ad": {
          "url": "https://github.com/TypedProject/tsed-example-passport-azure-ad.git"
        },
        "vuejs": {
          "url": "https://github.com/TypedProject/tsed-example-vuejs.git"
        },
        "react": {
          "url": "https://github.com/TypedProject/tsed-example-react.git"
        }
      }
    }
  }
}<|MERGE_RESOLUTION|>--- conflicted
+++ resolved
@@ -126,14 +126,7 @@
     "tsconfig-paths": "3.9.0",
     "tslib": "1.11.0",
     "tslint": "6.1.3",
-<<<<<<< HEAD
-    "type-graphql": "0.17.6",
-    "typeorm": "0.2.25",
     "typescript": "4.0.2",
-    "uuid": "3.3.3",
-=======
-    "typescript": "3.9.4",
->>>>>>> eb911001
     "vue-analytics": "5.22.1",
     "vuepress": "1.5.3",
     "vuepress-theme-tsed": "2.8.5"
