{
  "name": "@tsed/root",
<<<<<<< HEAD
  "version": "6.0.0-alpha.9",
=======
  "version": "5.62.6",
>>>>>>> 84c627ed
  "description": "A TypeScript Framework on top of Express",
  "private": true,
  "scripts": {
    "postinstall": "node tasks/yarn/postinstall.js",
    "clean": "monorepo clean workspace",
    "test": "yarn clean && yarn test:lint && yarn test:coverage",
    "test:unit": "cross-env NODE_ENV=test mocha",
    "test:coverage": "cross-env NODE_ENV=test nyc mocha",
    "test:lint": "tslint --project tsconfig.json -e examples",
    "test:lint:fix": "tslint --project tsconfig.json --fix",
    "coveralls": "nyc report --reporter=text-lcov | coveralls",
    "build": "monorepo build",
    "sync:packages": "monorepo sync packages",
    "docs:serve": "yarn api:build && yarn vuepress:serve ",
    "docs:build": "yarn api:build && yarn vuepress:build",
    "docs:publish": "yarn docs:build && monorepo publish ghpages",
    "examples:sync": "monorepo sync examples",
    "examples:publish": "monorepo publish examples",
    "api:build": "lerna run build && ts-doc",
    "vuepress:build": "cross-env NODE_ENV=production vuepress build docs",
    "vuepress:serve": "vuepress dev docs",
    "prettier": "prettier '{src,test}/**/*.ts' --write",
    "release": "semantic-release",
    "release:dryRun": "semantic-release --dry-run"
  },
  "husky": {
    "hooks": {
      "pre-commit": "lint-staged",
      "post-commit": "git update-index --again"
    }
  },
  "repository": {
    "type": "git",
    "url": "https://github.com/TypedProject/tsed.git"
  },
  "keywords": [
    "Express",
    "TypeScript",
    "decorators",
    "router",
    "controllers",
    "services",
    "middlewares",
    "models",
    "mvc",
    "injection",
    "ioc",
    "di",
    "api",
    "swagger",
    "mongoose",
    "ajv",
    "socketio",
    "ES2015",
    "ES6",
    "server",
    "rest",
    "validation",
    "multer"
  ],
  "author": "Romain Lenzotti",
  "license": "MIT",
  "bugs": {
    "url": "https://github.com/TypedProject/tsed/issues"
  },
  "homepage": "http://tsed.io/",
  "dependencies": {
    "@tsed/logger": "5.5.3",
    "@types/graphql": "^14.5.0",
    "bunyan": "1.8.14",
    "bunyan-seq": "0.4.0",
    "globby": "11.0.1",
    "lerna": "3.20.2",
    "reflect-metadata": "0.1.13",
    "rxjs": "^6.4.0"
  },
  "devDependencies": {
    "@tsed/monorepo-utils": "1.9.1",
    "@typedproject/ts-doc": "4.0.9",
    "@types/bunyan": "1.8.6",
    "@types/bunyan-seq": "0.2.2",
    "@types/chai": "4.2.12",
    "@types/chai-as-promised": "7.1.3",
    "@types/compression": "1.7.0",
    "@types/consolidate": "0.14.0",
    "@types/cookie-parser": "1.4.2",
    "@types/express": "4.17.7",
    "@types/express-session": "1.17.0",
    "@types/globby": "9.1.0",
    "@types/json-schema": "7.0.5",
    "@types/mocha": "8.0.1",
    "@types/mongoose": "5.7.34",
    "@types/multer": "1.4.3",
    "@types/method-override": "0.0.31",
    "@types/node": "14.0.27",
    "@types/passport": "1.0.4",
    "@types/passport-local": "1.0.33",
    "@types/passport-strategy": "0.2.35",
    "@types/proxyquire": "1.3.28",
    "@types/sinon": "9.0.4",
    "@types/sinon-chai": "3.2.4",
    "@types/socket.io": "2.1.10",
    "@types/superagent": "4.1.8",
    "@types/supertest": "2.0.10",
    "@types/swagger-schema-official": "2.0.21",
    "ajv": "6.12.0",
    "apollo-datasource": "0.7.2",
    "apollo-datasource-rest": "0.9.3",
    "apollo-server-express": "2.16.1",
    "body-parser": "1.19.0",
    "chai": "4.2.0",
    "chai-as-promised": "7.1.1",
    "chalk": "4.1.0",
    "compression": "1.7.4",
    "concurrently": "5.2.0",
    "consolidate": "0.15.1",
    "cookie-parser": "1.4.5",
    "cors": "2.8.5",
    "coveralls": "3.1.0",
    "cross-env": "7.0.2",
    "ejs": "3.1.3",
    "ejs-lint": "1.1.0",
    "express": "4.17.1",
    "express-session": "1.17.1",
    "fs-extra": "9.0.1",
    "graphql": "14.7.0",
    "husky": "4.2.5",
    "lint-staged": "10.2.11",
    "method-override": "3.0.0",
    "mocha": "8.1.1",
    "mongoose": "5.9.27",
    "multer": "1.4.2",
    "nyc": "15.1.0",
    "passport": "0.4.1",
    "passport-local": "1.0.0",
    "passport-strategy": "1.0.0",
    "prettier": "1.19.1",
    "proxyquire": "2.1.3",
    "semantic-release": "17.1.1",
    "sinon": "9.0.2",
    "sinon-chai": "3.5.0",
    "socket.io": "2.3.0",
    "socket.io-client": "2.3.0",
    "source-map-support": "0.5.19",
    "supertest": "4.0.2",
    "swagger-ui-dist": "3.31.1",
    "ts-node": "8.10.2",
    "tsconfig-paths": "3.9.0",
    "tslib": "1.11.0",
    "tslint": "6.1.3",
    "type-graphql": "0.17.6",
    "typeorm": "0.2.25",
    "typescript": "3.8.3",
    "uuid": "3.3.3",
    "vue-analytics": "5.22.1",
    "vuepress": "1.5.3",
    "vuepress-theme-tsed": "2.8.5"
  },
  "directories": {
    "packages": "packages",
    "test": "test"
  },
  "workspaces": {
    "packages": [
      "packages/*"
    ]
  },
  "resolutions": {
    "watchpack": "1.6.1"
  },
  "monorepo": {
    "productionBranch": "alpha",
    "developBranch": "alpha",
    "npmAccess": "public",
    "npmDistTag": "alpha",
    "ignoreSyncDependencies": [
      "express",
      "@types/express"
    ],
    "ghpages": {
      "dir": "./docs/.vuepress/dist",
      "url": "https://github.com/TypedProject/v6.tsed.io.git",
      "branch": "master",
      "cname": "v6.tsed.io"
    },
    "examples": {
      "dir": "./examples",
      "repositories": {
        "getting-started": {
          "url": "https://github.com/TypedProject/tsed-getting-started.git"
        },
        "aws": {
          "url": "https://github.com/TypedProject/tsed-example-aws.git"
        },
        "mongoose": {
          "url": "https://github.com/TypedProject/tsed-example-mongoose.git"
        },
        "multer": {
          "url": "https://github.com/TypedProject/tsed-example-multer.git"
        },
        "passportjs": {
          "url": "https://github.com/TypedProject/tsed-example-passportjs.git"
        },
        "typeorm": {
          "url": "https://github.com/TypedProject/tsed-example-typeorm.git"
        },
        "session": {
          "url": "https://github.com/TypedProject/tsed-example-session.git"
        },
        "socketio": {
          "url": "https://github.com/TypedProject/tsed-example-socketio.git"
        },
        "passport-azure-ad": {
          "url": "https://github.com/TypedProject/tsed-example-passport-azure-ad.git"
        },
        "vuejs": {
          "url": "https://github.com/TypedProject/tsed-example-vuejs.git"
        },
        "react": {
          "url": "https://github.com/TypedProject/tsed-example-react.git"
        }
      }
    }
  }
}<|MERGE_RESOLUTION|>--- conflicted
+++ resolved
@@ -1,10 +1,6 @@
 {
   "name": "@tsed/root",
-<<<<<<< HEAD
   "version": "6.0.0-alpha.9",
-=======
-  "version": "5.62.6",
->>>>>>> 84c627ed
   "description": "A TypeScript Framework on top of Express",
   "private": true,
   "scripts": {
@@ -157,7 +153,7 @@
     "tslint": "6.1.3",
     "type-graphql": "0.17.6",
     "typeorm": "0.2.25",
-    "typescript": "3.8.3",
+    "typescript": "4.0.2",
     "uuid": "3.3.3",
     "vue-analytics": "5.22.1",
     "vuepress": "1.5.3",
