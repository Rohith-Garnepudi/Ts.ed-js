--- conflicted
+++ resolved
@@ -15,13 +15,8 @@
   },
   "private": false,
   "devDependencies": {
-<<<<<<< HEAD
     "@tsed/common": "6.0.0-alpha.12",
-    "@tsed/core": "6.0.0-alpha.12"
-=======
-    "@tsed/common": "5.65.0",
-    "@tsed/core": "5.65.0",
+    "@tsed/core": "6.0.0-alpha.12",
     "ajv": "6.12.0"
->>>>>>> eb911001
   }
 }