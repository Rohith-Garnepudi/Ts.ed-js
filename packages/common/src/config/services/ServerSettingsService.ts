--- conflicted
+++ resolved
@@ -2,13 +2,8 @@
 import {DIConfiguration, Injectable, ProviderScope, ProviderType} from "@tsed/di";
 import {$log} from "@tsed/logger";
 import * as Https from "https";
-<<<<<<< HEAD
-import {LoggerSettings, EndpointDirectoriesMapping} from "../interfaces";
+import {PlatformLoggerSettings, EndpointDirectoriesSettings} from "../interfaces";
 import {ConverterSettings} from "../interfaces/ConverterSettings";
-=======
-import {IErrorsSettings, PlatformLoggerSettings, EndpointDirectoriesSettings} from "../interfaces";
-import {IConverterSettings} from "../interfaces/IConverterSettings";
->>>>>>> 4eb7aac1
 
 const rootDir = process.cwd();
 
@@ -112,19 +107,11 @@
     this.setRaw("env", value);
   }
 
-<<<<<<< HEAD
-  get mount(): EndpointDirectoriesMapping {
-    return this.get("mount");
-  }
-
-  set mount(value: EndpointDirectoriesMapping) {
-=======
   get mount(): EndpointDirectoriesSettings {
     return this.get("mount");
   }
 
   set mount(value: EndpointDirectoriesSettings) {
->>>>>>> 4eb7aac1
     this.setRaw("mount", value);
   }
 
@@ -136,16 +123,6 @@
     this.setRaw("componentsScan", value);
   }
 
-<<<<<<< HEAD
-  get statics(): EndpointDirectoriesMapping {
-    return this.getRaw("statics") || {};
-  }
-
-  set statics(value: EndpointDirectoriesMapping) {
-    this.setRaw("statics", value);
-  }
-
-=======
   get statics(): EndpointDirectoriesSettings {
     return this.getRaw("statics") || this.getRaw("serveStatic") || {};
   }
@@ -154,25 +131,6 @@
     this.setRaw("statics", value);
   }
 
-  /**
-   * @deprecated
-   */
-
-  /* istanbul ignore next */
-  get serveStatics() {
-    return this.statics;
-  }
-
-  /**
-   * @deprecated
-   */
-
-  /* istanbul ignore next */
-  set serveStatics(value: EndpointDirectoriesSettings) {
-    this.statics = value;
-  }
-
->>>>>>> 4eb7aac1
   get acceptMimes(): string[] {
     return this.getRaw("acceptMimes") || ["application/json"];
   }
@@ -197,19 +155,11 @@
     this.setRaw("converter", options);
   }
 
-<<<<<<< HEAD
-  get logger(): Partial<LoggerSettings> {
-    return this.get("logger");
-  }
-
-  set logger(value: Partial<LoggerSettings>) {
-=======
   get logger(): Partial<PlatformLoggerSettings> {
     return this.get("logger");
   }
 
   set logger(value: Partial<PlatformLoggerSettings>) {
->>>>>>> 4eb7aac1
     const logger = {...this.logger, ...value};
     logger.debug = logger.level === "debug";
 
