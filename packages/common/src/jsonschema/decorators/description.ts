<<<<<<< HEAD
import {Description as D} from "@tsed/schema";
=======
import {decoratorTypeOf, DecoratorTypes, Store, StoreMerge} from "@tsed/core";
import {Schema} from "./schema";
>>>>>>> 84c627ed

/**
 * Add description metadata on the decorated element.
 *
 * ::: warning
 * This decorator will be removed in v7.
 *
 * For v5 user, use @@Description@@ from @tsed/common instead of @tsed/swagger.
 *
 * For v6 user, use @@Description@@ from @tsed/schema instead of @tsed/common.
 * :::
 *
 * ## Example
 *
 * ```typescript
 * class Model {
 *    @Description("description")
 *    id: string;
 * }
 * ```
 *
 * Will produce:
 *
 * ```json
 * {
 *   "type": "object",
 *   "properties": {
 *     "id": {
 *        "type": "string",
 *        "description": "description"
 *     }
 *   }
 * }
 * ```
 *
 * @param {string} description
 * @decorator
 * @swagger
 * @schema
 * @ignore
 * @deprecated Use @Description decorator from @tsed/schema instead of.
 */
export function Description(description: string) {
  return D(description);
}<|MERGE_RESOLUTION|>--- conflicted
+++ resolved
@@ -1,9 +1,4 @@
-<<<<<<< HEAD
 import {Description as D} from "@tsed/schema";
-=======
-import {decoratorTypeOf, DecoratorTypes, Store, StoreMerge} from "@tsed/core";
-import {Schema} from "./schema";
->>>>>>> 84c627ed
 
 /**
  * Add description metadata on the decorated element.
