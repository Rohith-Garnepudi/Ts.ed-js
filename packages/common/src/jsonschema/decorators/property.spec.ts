import {prototypeOf} from "@tsed/core";
import {expect} from "chai";
import * as Sinon from "sinon";
import {JsonFoo2} from "../../../../../test/helper/classes";
import {getJsonSchema, PropertyFn} from "../../../src/jsonschema";
import {Property} from "./property";

describe("Property()", () => {
<<<<<<< HEAD
=======
  it("should create schema from options", () => {
    class Model {
      @Property({use: String, name: "test"})
      test: string[];
    }

    expect(getJsonSchema(Model)).to.deep.eq({
      definitions: {},
      properties: {
        test: {
          items: {
            type: "string"
          },
          type: "array"
        }
      },
      type: "object"
    });
  });
  it("should create schema from Name", () => {
    class Model {
      @Property("test")
      test: string;
    }

    expect(getJsonSchema(Model)).to.deep.eq({
      definitions: {},
      properties: {
        test: {
          type: "string"
        }
      },
      type: "object"
    });
  });
>>>>>>> 0de5a4ea
  it("should create schema from Class", () => {
    class Model {
      @Property(String)
      test: string[];
    }

    expect(getJsonSchema(Model)).to.deep.eq({
<<<<<<< HEAD
      "properties": {
        "test": {
          "items": {
            "type": "string"
=======
      definitions: {},
      properties: {
        test: {
          items: {
            type: "string"
>>>>>>> 0de5a4ea
          },
          type: "array"
        }
      },
      type: "object"
    });
  });
  it("should create a schema", () => {
    expect(getJsonSchema(JsonFoo2)).to.deep.eq({
      "definitions": {
        "JsonAgeModel": {
          "properties": {
            "age": {
              "type": "number"
            },
            "id": {
              "type": "string"
            }
          },
          "type": "object"
        },
        "JsonFoo": {
          "type": "object"
        },
        "JsonFoo1": {
          "properties": {
            "test": {
              "type": "string"
            }
          },
          "type": "object"
        },
        "JsonNameModel": {
          "properties": {
            "id": {
              "type": "string"
            },
            "name": {
              "type": "string"
            }
          },
          "type": "object"
        }
      },
      "properties": {
        "Name": {
          "minLength": 3,
          "type": "string"
        },
        "ageModel": {
          "$ref": "#/definitions/JsonAgeModel"
        },
        "arrayOfString": {
          "items": {
            "type": "string"
          },
          "type": "array"
        },
        "dateStart": {
          "type": "string"
        },
        "foo": {
          "$ref": "#/definitions/JsonFoo"
        },
        "foos": {
          "items": {
            "$ref": "#/definitions/JsonFoo"
          },
          "type": "array"
        },
        "foos2": {
          "items": {
            "$ref": "#/definitions/JsonFoo1"
          },
          "type": "array"
        },
        "mapOfString": {
          "additionalProperties": {
            "type": "string"
          },
          "type": "object"
        },
        "nameModel": {
          "$ref": "#/definitions/JsonNameModel"
        },
        "object": {
          "type": "object"
        },
        "test": {
          "minLength": 3,
          "type": "string"
        },
        "theMap": {
          "additionalProperties": {
            "$ref": "#/definitions/JsonFoo1"
          },
          "type": "object"
        },
        "theSet": {
          "items": {
            "$ref": "#/definitions/JsonFoo1"
          },
          "type": "array",
          "uniqueItems": true
        },
        "uint": {
          "type": "number"
        }
      },
      "required": [
        "test",
        "foo"
      ],
      "type": "object"
    });
  });
});

describe("PropertyFn", () => {
  it("should declare property and call returned decorator", () => {
    const stub = Sinon.stub();

    class Test {
      @PropertyFn(() => {
        return stub;
      })
      test: string;
    }

    expect(stub).to.have.been.calledWithExactly(prototypeOf(Test), "test", undefined);
  });
});<|MERGE_RESOLUTION|>--- conflicted
+++ resolved
@@ -6,16 +6,13 @@
 import {Property} from "./property";
 
 describe("Property()", () => {
-<<<<<<< HEAD
-=======
-  it("should create schema from options", () => {
+  it("should create schema from Class", () => {
     class Model {
-      @Property({use: String, name: "test"})
+      @Property(String)
       test: string[];
     }
 
     expect(getJsonSchema(Model)).to.deep.eq({
-      definitions: {},
       properties: {
         test: {
           items: {
@@ -27,156 +24,110 @@
       type: "object"
     });
   });
-  it("should create schema from Name", () => {
-    class Model {
-      @Property("test")
-      test: string;
-    }
-
-    expect(getJsonSchema(Model)).to.deep.eq({
-      definitions: {},
-      properties: {
-        test: {
-          type: "string"
+  it("should create a schema", () => {
+    expect(getJsonSchema(JsonFoo2)).to.deep.eq({
+      definitions: {
+        JsonAgeModel: {
+          properties: {
+            age: {
+              type: "number"
+            },
+            id: {
+              type: "string"
+            }
+          },
+          type: "object"
+        },
+        JsonFoo: {
+          type: "object"
+        },
+        JsonFoo1: {
+          properties: {
+            test: {
+              type: "string"
+            }
+          },
+          type: "object"
+        },
+        JsonNameModel: {
+          properties: {
+            id: {
+              type: "string"
+            },
+            name: {
+              type: "string"
+            }
+          },
+          type: "object"
         }
       },
-      type: "object"
-    });
-  });
->>>>>>> 0de5a4ea
-  it("should create schema from Class", () => {
-    class Model {
-      @Property(String)
-      test: string[];
-    }
-
-    expect(getJsonSchema(Model)).to.deep.eq({
-<<<<<<< HEAD
-      "properties": {
-        "test": {
-          "items": {
-            "type": "string"
-=======
-      definitions: {},
       properties: {
-        test: {
+        Name: {
+          minLength: 3,
+          type: "string"
+        },
+        ageModel: {
+          $ref: "#/definitions/JsonAgeModel"
+        },
+        arrayOfString: {
           items: {
             type: "string"
->>>>>>> 0de5a4ea
           },
           type: "array"
+        },
+        dateStart: {
+          type: "string"
+        },
+        foo: {
+          $ref: "#/definitions/JsonFoo"
+        },
+        foos: {
+          items: {
+            $ref: "#/definitions/JsonFoo"
+          },
+          type: "array"
+        },
+        foos2: {
+          items: {
+            $ref: "#/definitions/JsonFoo1"
+          },
+          type: "array"
+        },
+        mapOfString: {
+          additionalProperties: {
+            type: "string"
+          },
+          type: "object"
+        },
+        nameModel: {
+          $ref: "#/definitions/JsonNameModel"
+        },
+        object: {
+          type: "object"
+        },
+        test: {
+          minLength: 3,
+          type: "string"
+        },
+        theMap: {
+          additionalProperties: {
+            $ref: "#/definitions/JsonFoo1"
+          },
+          type: "object"
+        },
+        theSet: {
+          items: {
+            $ref: "#/definitions/JsonFoo1"
+          },
+          type: "array",
+          uniqueItems: true
+        },
+        uint: {
+          type: "number"
         }
       },
+      required: ["test", "foo"],
       type: "object"
-    });
-  });
-  it("should create a schema", () => {
-    expect(getJsonSchema(JsonFoo2)).to.deep.eq({
-      "definitions": {
-        "JsonAgeModel": {
-          "properties": {
-            "age": {
-              "type": "number"
-            },
-            "id": {
-              "type": "string"
-            }
-          },
-          "type": "object"
-        },
-        "JsonFoo": {
-          "type": "object"
-        },
-        "JsonFoo1": {
-          "properties": {
-            "test": {
-              "type": "string"
-            }
-          },
-          "type": "object"
-        },
-        "JsonNameModel": {
-          "properties": {
-            "id": {
-              "type": "string"
-            },
-            "name": {
-              "type": "string"
-            }
-          },
-          "type": "object"
-        }
-      },
-      "properties": {
-        "Name": {
-          "minLength": 3,
-          "type": "string"
-        },
-        "ageModel": {
-          "$ref": "#/definitions/JsonAgeModel"
-        },
-        "arrayOfString": {
-          "items": {
-            "type": "string"
-          },
-          "type": "array"
-        },
-        "dateStart": {
-          "type": "string"
-        },
-        "foo": {
-          "$ref": "#/definitions/JsonFoo"
-        },
-        "foos": {
-          "items": {
-            "$ref": "#/definitions/JsonFoo"
-          },
-          "type": "array"
-        },
-        "foos2": {
-          "items": {
-            "$ref": "#/definitions/JsonFoo1"
-          },
-          "type": "array"
-        },
-        "mapOfString": {
-          "additionalProperties": {
-            "type": "string"
-          },
-          "type": "object"
-        },
-        "nameModel": {
-          "$ref": "#/definitions/JsonNameModel"
-        },
-        "object": {
-          "type": "object"
-        },
-        "test": {
-          "minLength": 3,
-          "type": "string"
-        },
-        "theMap": {
-          "additionalProperties": {
-            "$ref": "#/definitions/JsonFoo1"
-          },
-          "type": "object"
-        },
-        "theSet": {
-          "items": {
-            "$ref": "#/definitions/JsonFoo1"
-          },
-          "type": "array",
-          "uniqueItems": true
-        },
-        "uint": {
-          "type": "number"
-        }
-      },
-      "required": [
-        "test",
-        "foo"
-      ],
-      "type": "object"
     });
   });
 });
