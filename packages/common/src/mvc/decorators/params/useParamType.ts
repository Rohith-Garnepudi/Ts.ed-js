--- conflicted
+++ resolved
@@ -12,15 +12,11 @@
  * @pipe
  */
 export function UseParamType(paramType: string | ParamTypes) {
-<<<<<<< HEAD
-  return ParamFn(param => {
+  return ParamFn((param) => {
     if (isParameterType(paramType)) {
       param.parameter!.in(paramType);
     }
 
-=======
-  return ParamFn((param) => {
->>>>>>> 0de5a4ea
     param.paramType = paramType;
   });
 }