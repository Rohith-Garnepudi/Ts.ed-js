--- conflicted
+++ resolved
@@ -1,13 +1,10 @@
-import {Controller, Req} from "@tsed/common";
+import {Controller, QueryParams, Req} from "@tsed/common";
 import {prototypeOf, Store} from "@tsed/core";
+import {JsonEntityStore} from "@tsed/schema";
 import {expect} from "chai";
-<<<<<<< HEAD
 import {Get} from "../decorators/method/route";
 import {ParamMetadata} from "./ParamMetadata";
 import {ParamTypes} from "./ParamTypes";
-=======
-import {IFilter, ParamMetadata, ParamTypes, QueryParams, Req} from "../../../src/mvc";
->>>>>>> 393ce9e7
 
 class Test {
   method(arg1: any, arg2: any) {}
@@ -95,10 +92,11 @@
       const result4 = ParamMetadata.getParams(Test, "base");
 
       // THEN
-      expect(result1).to.deep.eq(Store.fromMethod(BaseTest, "list").get("params"));
-      expect(result2).to.deep.eq(Store.fromMethod(Test, "test").get("params"));
+      expect(result1.length).to.deep.eq(1);
+      expect(result2.length).to.deep.eq(1);
       expect(result3).to.deep.eq([]);
-      expect(result4).to.deep.eq(Store.fromMethod(Test, "base").get("params"));
+      expect(result4.length).to.deep.eq(1);
+      expect(result4[0].token).to.eq(Test);
     });
   });
 });