--- conflicted
+++ resolved
@@ -2,31 +2,6 @@
 import {expect} from "chai";
 import {PropertyMetadata} from "./PropertyMetadata";
 
-<<<<<<< HEAD
-=======
-class Test {
-  method(arg1: any, arg2: any) {}
-}
-
-class Parent {
-  id: string;
-  name: string;
-  categoryId: string;
-}
-
-class Children extends Parent {
-  id: string;
-  test: string;
-  categoryId: string;
-}
-
-class Children2 extends Parent {
-  id: string;
-  test: string;
-  categoryId: string;
-}
-
->>>>>>> 0de5a4ea
 describe("PropertyMetadata", () => {
   describe("required() and allowRequiredValues", () => {
     it("should return the required value", () => {
@@ -40,15 +15,7 @@
       propertyMetadata.required = true;
       propertyMetadata.type = Test;
 
-<<<<<<< HEAD
-      expect(propertyMetadata.required)
-        .to.be.a("boolean")
-        .and.to.eq(true);
-=======
-    it("should return the required value", () => {
       expect(propertyMetadata.required).to.be.a("boolean").and.to.eq(true);
-    });
->>>>>>> 0de5a4ea
 
       expect(propertyMetadata.collectionType).to.eq(undefined);
       expect(propertyMetadata.type).to.eq(Test);
@@ -159,13 +126,9 @@
   });
 
   describe("get()", () => {
-<<<<<<< HEAD
     class Test {
       test: string;
     }
-=======
-    before(() => {});
->>>>>>> 0de5a4ea
 
     it("should return the propertyMetadata", () => {
       const propertyMetadata = PropertyMetadata.get(Test, "test");
@@ -255,10 +218,6 @@
     });
 
     describe("when is the Parent class", () => {
-<<<<<<< HEAD
-=======
-      before(() => {});
->>>>>>> 0de5a4ea
       it("should have a property name metadata from Parent class", () => {
         const result = PropertyMetadata.getProperties(Parent);
         expect(result.has("test")).to.eq(false);
