import {Service} from "@tsed/di";
import * as Express from "express";
<<<<<<< HEAD
import {EndpointDirectoriesMapping} from "../../config";
=======
>>>>>>> 4eb7aac1
import {PlatformApplication} from "../../platform/services/PlatformApplication";
/**
 * @deprecated Use PlatformApplication.statics() instead
 */
@Service()
export class ServeStaticService {
  constructor(private app: PlatformApplication) {}

<<<<<<< HEAD
  statics(statics: EndpointDirectoriesMapping) {
=======
  statics(statics: {[key: string]: string | string[]}) {
>>>>>>> 4eb7aac1
    /* istanbul ignore else */
    Object.keys(statics).forEach((path) => {
      [].concat(statics[path] as any).forEach((directory: string) => this.mount(path, directory));
    });
  }

  mount(path: string, root: string) {
    this.app.statics(path, {root});
  }
}<|MERGE_RESOLUTION|>--- conflicted
+++ resolved
@@ -1,10 +1,6 @@
 import {Service} from "@tsed/di";
-import * as Express from "express";
-<<<<<<< HEAD
-import {EndpointDirectoriesMapping} from "../../config";
-=======
->>>>>>> 4eb7aac1
 import {PlatformApplication} from "../../platform/services/PlatformApplication";
+
 /**
  * @deprecated Use PlatformApplication.statics() instead
  */
@@ -12,11 +8,7 @@
 export class ServeStaticService {
   constructor(private app: PlatformApplication) {}
 
-<<<<<<< HEAD
-  statics(statics: EndpointDirectoriesMapping) {
-=======
   statics(statics: {[key: string]: string | string[]}) {
->>>>>>> 4eb7aac1
     /* istanbul ignore else */
     Object.keys(statics).forEach((path) => {
       [].concat(statics[path] as any).forEach((directory: string) => this.mount(path, directory));
