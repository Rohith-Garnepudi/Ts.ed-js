--- conflicted
+++ resolved
@@ -343,8 +343,6 @@
       })
     );
     it(
-<<<<<<< HEAD
-=======
       "should return BODY",
       PlatformTest.inject([InjectorService, PlatformHandler], async (injector: InjectorService, platformHandler: PlatformHandler) => {
         // GIVEN
@@ -440,30 +438,6 @@
       })
     );
     it(
-      "should return custom filter",
-      PlatformTest.inject([InjectorService, PlatformHandler], async (injector: InjectorService, platformHandler: PlatformHandler) => {
-        // GIVEN
-        @Filter()
-        class CustomFilter implements IFilter {
-          transform(expression: string, request: any, response: any): any {
-            return expression + " value " + request.get("content-type");
-          }
-        }
-
-        injector.invoke(CustomFilter);
-
-        const {param, context} = build(injector, CustomFilter);
-        param.expression = "test";
-
-        // WHEN
-        const value = platformHandler.getParam(param, context);
-
-        // THEN
-        expect(value).to.deep.eq("test value application/json");
-      })
-    );
-    it(
->>>>>>> 0de5a4ea
       "should return request by default",
       PlatformTest.inject([InjectorService, PlatformHandler], async (injector: InjectorService, platformHandler: PlatformHandler) => {
         // GIVEN
