{
  "name": "@tsed/core",
<<<<<<< HEAD
  "version": "7.0.0-beta.3",
=======
  "version": "6.110.2",
>>>>>>> c20f9cc4
  "description": "Core module for Ts.ED Framework",
  "private": false,
  "source": "./src/index.ts",
  "main": "./lib/cjs/index.js",
  "module": "./lib/esm/index.js",
  "typings": "./lib/types/index.d.ts",
  "exports": {
    "types": "./lib/types/index.d.ts",
    "import": "./lib/esm/index.js",
    "require": "./lib/cjs/index.js",
    "default": "./lib/esm/index.js"
  },
  "scripts": {
    "build": "yarn barrels && yarn run build:esm && yarn run build:cjs",
    "barrels": "yarn barrelsby --delete -d ./src -e \"\\.spec\\.ts\"",
    "build:cjs": "tsc --build tsconfig.compile.json",
    "build:esm": "tsc --build tsconfig.compile.esm.json",
    "test": "cross-env NODE_ENV=test yarn jest --max-workers=2"
  },
  "dependencies": {
    "reflect-metadata": "^0.1.13",
    "tslib": "2.3.1"
  },
  "devDependencies": {},
  "peerDependencies": {}
}<|MERGE_RESOLUTION|>--- conflicted
+++ resolved
@@ -1,10 +1,6 @@
 {
   "name": "@tsed/core",
-<<<<<<< HEAD
   "version": "7.0.0-beta.3",
-=======
-  "version": "6.110.2",
->>>>>>> c20f9cc4
   "description": "Core module for Ts.ED Framework",
   "private": false,
   "source": "./src/index.ts",
