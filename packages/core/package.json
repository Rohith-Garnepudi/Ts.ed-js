--- conflicted
+++ resolved
@@ -1,10 +1,6 @@
 {
   "name": "@tsed/core",
-<<<<<<< HEAD
   "version": "7.0.0-beta.17",
-=======
-  "version": "6.128.1",
->>>>>>> 81d94cb8
   "description": "Core module for Ts.ED Framework",
   "private": false,
   "source": "./src/index.ts",
