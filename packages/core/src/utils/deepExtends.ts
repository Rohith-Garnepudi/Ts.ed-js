--- conflicted
+++ resolved
@@ -1,14 +1,9 @@
 import {HashOf} from "../interfaces/HashOf";
-<<<<<<< HEAD
-=======
 import {objectKeys} from "./objectKeys";
->>>>>>> e6f77ac6
 import {classOf, isArrayOrArrayClass, isPrimitive, isPrimitiveOrPrimitiveClass} from "./ObjectUtils";
 
 export type DeepExtendsReducers = HashOf<(collection: any[], value: any) => any>;
 
-<<<<<<< HEAD
-=======
 function reducer() {
   return (collection: any[], value: any) => {
     collection.indexOf(value) === -1 && collection.push(value);
@@ -17,7 +12,6 @@
   };
 }
 
->>>>>>> e6f77ac6
 /**
  * Deep extends a model with another one.
  * @param out
