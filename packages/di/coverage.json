--- conflicted
+++ resolved
@@ -1,13 +1,6 @@
 {
-<<<<<<< HEAD
-  "statements": 99.11,
-  "branches": 93.56,
-  "functions": 99.23,
-  "lines": 99.21
-=======
   "statements": 99.37,
   "branches": 93.66,
   "functions": 99.22,
   "lines": 99.48
->>>>>>> 81d94cb8
 }