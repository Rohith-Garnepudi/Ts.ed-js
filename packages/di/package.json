--- conflicted
+++ resolved
@@ -1,10 +1,6 @@
 {
   "name": "@tsed/di",
-<<<<<<< HEAD
   "version": "7.0.0-beta.17",
-=======
-  "version": "6.128.1",
->>>>>>> 81d94cb8
   "description": "DI module for Ts.ED Framework",
   "private": false,
   "source": "./src/index.ts",
@@ -28,7 +24,6 @@
     "tslib": "2.4.0"
   },
   "devDependencies": {
-<<<<<<< HEAD
     "@tsed/core": "7.0.0-beta.17",
     "@tsed/logger": ">=6.2.0",
     "@tsed/schema": "7.0.0-beta.17"
@@ -37,16 +32,6 @@
     "@tsed/core": "^7.0.0-beta.17",
     "@tsed/logger": ">=6.2.0",
     "@tsed/schema": "^7.0.0-beta.17"
-=======
-    "@tsed/core": "6.128.1",
-    "@tsed/logger": ">=6.2.0",
-    "@tsed/schema": "6.128.1"
-  },
-  "peerDependencies": {
-    "@tsed/core": "^6.128.1",
-    "@tsed/logger": ">=6.2.0",
-    "@tsed/schema": "^6.128.1"
->>>>>>> 81d94cb8
   },
   "peerDependenciesMeta": {
     "@tsed/core": {
