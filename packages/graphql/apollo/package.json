--- conflicted
+++ resolved
@@ -1,10 +1,6 @@
 {
   "name": "@tsed/apollo",
-<<<<<<< HEAD
   "version": "7.0.0-beta.4",
-=======
-  "version": "6.112.0",
->>>>>>> e5191629
   "description": "Apollo package for Ts.ED framework",
   "source": "./src/index.ts",
   "main": "./lib/cjs/index.js",
@@ -28,15 +24,9 @@
   },
   "private": false,
   "devDependencies": {
-<<<<<<< HEAD
     "@tsed/common": "7.0.0-beta.4",
     "@tsed/core": "7.0.0-beta.4",
     "@tsed/di": "7.0.0-beta.4",
-=======
-    "@tsed/common": "6.112.0",
-    "@tsed/core": "6.112.0",
-    "@tsed/di": "6.112.0",
->>>>>>> e5191629
     "@tsed/logger": ">=6.1.1",
     "@types/graphql": "14.5.0",
     "apollo-datasource": "^3.2.0",
@@ -48,15 +38,9 @@
     "graphql": "15.7.2"
   },
   "peerDependencies": {
-<<<<<<< HEAD
     "@tsed/common": "^7.0.0-beta.4",
     "@tsed/core": "^7.0.0-beta.4",
     "@tsed/di": "^7.0.0-beta.4",
-=======
-    "@tsed/common": "^6.112.0",
-    "@tsed/core": "^6.112.0",
-    "@tsed/di": "^6.112.0",
->>>>>>> e5191629
     "@tsed/logger": ">=6.1.1",
     "apollo-datasource": ">=3.0.0",
     "apollo-datasource-rest": ">=3.0.0",
