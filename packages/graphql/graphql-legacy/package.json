--- conflicted
+++ resolved
@@ -1,10 +1,6 @@
 {
   "name": "@tsed/graphql",
-<<<<<<< HEAD
   "version": "7.0.0-beta.4",
-=======
-  "version": "6.112.0",
->>>>>>> e5191629
   "description": "GraphQL package for Ts.ED framework, based on Apollo-server-express and Type-graphql",
   "private": false,
   "source": "./src/index.ts",
@@ -33,11 +29,7 @@
     "apollo-server"
   ],
   "dependencies": {
-<<<<<<< HEAD
     "@tsed/typegraphql": "7.0.0-beta.4",
-=======
-    "@tsed/typegraphql": "6.112.0",
->>>>>>> e5191629
     "tslib": "2.3.1"
   },
   "publishConfig": {
