{
  "name": "@tsed/graphql",
<<<<<<< HEAD
  "version": "6.118.0-rc.1",
=======
  "version": "6.119.1",
>>>>>>> c1d69506
  "description": "GraphQL package for Ts.ED framework, based on Apollo-server-express and Type-graphql",
  "private": false,
  "source": "./src/index.ts",
  "main": "./lib/cjs/index.js",
  "module": "./lib/esm/index.js",
  "typings": "./lib/types/index.d.ts",
  "exports": {
    "types": "./lib/types/index.d.ts",
    "import": "./lib/esm/index.js",
    "require": "./lib/cjs/index.js",
    "default": "./lib/esm/index.js"
  },
  "scripts": {
    "build": "yarn run build:esm && yarn run build:cjs",
    "build:cjs": "tsc --build tsconfig.compile.json",
    "build:esm": "tsc --build tsconfig.compile.esm.json",
    "start": "ts-node -r tsconfig-paths/register test/app/index.ts"
  },
  "keywords": [
    "tsed",
    "express",
    "koa",
    "graphql",
    "typegraphql",
    "decorators",
    "apollo-server"
  ],
  "dependencies": {
<<<<<<< HEAD
    "@tsed/typegraphql": "6.118.0-rc.1",
=======
    "@tsed/typegraphql": "6.119.1",
>>>>>>> c1d69506
    "tslib": "2.4.0"
  },
  "publishConfig": {
    "tag": "deprecated"
  },
  "devDependencies": {},
  "peerDependencies": {}
}<|MERGE_RESOLUTION|>--- conflicted
+++ resolved
@@ -1,10 +1,6 @@
 {
   "name": "@tsed/graphql",
-<<<<<<< HEAD
-  "version": "6.118.0-rc.1",
-=======
   "version": "6.119.1",
->>>>>>> c1d69506
   "description": "GraphQL package for Ts.ED framework, based on Apollo-server-express and Type-graphql",
   "private": false,
   "source": "./src/index.ts",
@@ -33,11 +29,7 @@
     "apollo-server"
   ],
   "dependencies": {
-<<<<<<< HEAD
-    "@tsed/typegraphql": "6.118.0-rc.1",
-=======
     "@tsed/typegraphql": "6.119.1",
->>>>>>> c1d69506
     "tslib": "2.4.0"
   },
   "publishConfig": {
