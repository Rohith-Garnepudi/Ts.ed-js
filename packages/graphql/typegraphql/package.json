--- conflicted
+++ resolved
@@ -1,10 +1,6 @@
 {
   "name": "@tsed/typegraphql",
-<<<<<<< HEAD
   "version": "7.0.0-beta.3",
-=======
-  "version": "6.110.2",
->>>>>>> c20f9cc4
   "description": "TypeGraphQL package for Ts.ED framework, based on Apollo-server-core and Type-graphql",
   "private": false,
   "source": "./src/index.ts",
@@ -27,21 +23,12 @@
     "test": "cross-env NODE_ENV=test nyc mocha"
   },
   "dependencies": {
-<<<<<<< HEAD
     "@tsed/apollo": "7.0.0-beta.3",
-    "tslib": "2.2.0"
+    "tslib": "2.3.1"
   },
   "devDependencies": {
     "@tsed/common": "7.0.0-beta.3",
     "@tsed/core": "7.0.0-beta.3",
-=======
-    "@tsed/apollo": "6.110.2",
-    "tslib": "2.3.1"
-  },
-  "devDependencies": {
-    "@tsed/common": "6.110.2",
-    "@tsed/core": "6.110.2",
->>>>>>> c20f9cc4
     "@types/graphql": "^14.5.0",
     "class-validator": "~0.13.1",
     "graphql-passport": "0.6.3",
