{
  "name": "@tsed/json-mapper",
<<<<<<< HEAD
  "version": "6.0.0-alpha.10",
=======
  "version": "5.64.1",
>>>>>>> 0de5a4ea
  "description": "Json mapper module for Ts.ED Framework",
  "main": "./lib/index.js",
  "typings": "./lib/index.d.ts",
  "keywords": [
    "TypeScript",
    "decorators",
    "models",
    "json mapper",
    "mapper",
    "serialization",
    "deserialization",
    "class",
    "classes",
    "tsed"
  ],
  "dependencies": {
<<<<<<< HEAD
    "@tsed/core": "6.0.0-alpha.10",
    "tslib": "1.11.0"
  },
  "devDependencies": {
    "@tsed/schema": "6.0.0-alpha.10"
=======
    "@tsed/core": "5.64.1",
    "tslib": "1.11.0"
  },
  "devDependencies": {
    "@tsed/schema": "5.64.1"
>>>>>>> 0de5a4ea
  },
  "scripts": {
    "build": "tsc --build tsconfig.compile.json"
  },
  "private": false,
  "peerDependencies": {}
}<|MERGE_RESOLUTION|>--- conflicted
+++ resolved
@@ -1,10 +1,6 @@
 {
   "name": "@tsed/json-mapper",
-<<<<<<< HEAD
   "version": "6.0.0-alpha.10",
-=======
-  "version": "5.64.1",
->>>>>>> 0de5a4ea
   "description": "Json mapper module for Ts.ED Framework",
   "main": "./lib/index.js",
   "typings": "./lib/index.d.ts",
@@ -21,19 +17,11 @@
     "tsed"
   ],
   "dependencies": {
-<<<<<<< HEAD
     "@tsed/core": "6.0.0-alpha.10",
     "tslib": "1.11.0"
   },
   "devDependencies": {
     "@tsed/schema": "6.0.0-alpha.10"
-=======
-    "@tsed/core": "5.64.1",
-    "tslib": "1.11.0"
-  },
-  "devDependencies": {
-    "@tsed/schema": "5.64.1"
->>>>>>> 0de5a4ea
   },
   "scripts": {
     "build": "tsc --build tsconfig.compile.json"
