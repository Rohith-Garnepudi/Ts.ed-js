--- conflicted
+++ resolved
@@ -17,13 +17,8 @@
   },
   "private": false,
   "devDependencies": {
-<<<<<<< HEAD
     "@tsed/common": "6.0.0-alpha.12",
-    "@tsed/core": "6.0.0-alpha.12"
-=======
-    "@tsed/common": "5.65.0",
-    "@tsed/core": "5.65.0",
+    "@tsed/core": "6.0.0-alpha.12",
     "@types/multer": "1.4.3"
->>>>>>> eb911001
   }
 }