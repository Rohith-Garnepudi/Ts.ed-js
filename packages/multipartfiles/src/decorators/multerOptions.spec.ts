import {Store} from "@tsed/core";
import {MulterOptions, MultipartFileMiddleware} from "@tsed/multipartfiles";
import {expect} from "chai";

describe("@MulterOptions()", () => {
  describe("when success", () => {
    it("should store metadata", () => {
<<<<<<< HEAD
      MulterOptions({dest: "/"})(Test.prototype, "test", descriptorOf(Test.prototype, "test"));
      const store = Store.fromMethod(Test.prototype, "test");
=======
      class Test {
        @MulterOptions({dest: "/"})
        test() {}
      }

      const store = Store.fromMethod(Test.prototype, "test");

>>>>>>> 84c627ed
      expect(store.get(MultipartFileMiddleware)).to.deep.equal({
        options: {
          dest: "/"
        }
      });
    });
  });

  describe("when error", () => {
    it("should store metadata", () => {
      let actualError: any;
      try {
        class Test {
          // @ts-ignore
          test(@MulterOptions({dest: "/"}) test: sting) {}
        }
      } catch (er) {
        actualError = er;
      }
<<<<<<< HEAD
      expect(actualError.message).to.eq("MulterOptions cannot be used as class decorator on Test.test");
=======

      expect(actualError.message).to.eq("MulterOptions is only supported on method");
>>>>>>> 84c627ed
    });
  });
});<|MERGE_RESOLUTION|>--- conflicted
+++ resolved
@@ -5,10 +5,6 @@
 describe("@MulterOptions()", () => {
   describe("when success", () => {
     it("should store metadata", () => {
-<<<<<<< HEAD
-      MulterOptions({dest: "/"})(Test.prototype, "test", descriptorOf(Test.prototype, "test"));
-      const store = Store.fromMethod(Test.prototype, "test");
-=======
       class Test {
         @MulterOptions({dest: "/"})
         test() {}
@@ -16,7 +12,6 @@
 
       const store = Store.fromMethod(Test.prototype, "test");
 
->>>>>>> 84c627ed
       expect(store.get(MultipartFileMiddleware)).to.deep.equal({
         options: {
           dest: "/"
@@ -31,17 +26,12 @@
       try {
         class Test {
           // @ts-ignore
-          test(@MulterOptions({dest: "/"}) test: sting) {}
+          test(@MulterOptions({dest: "/"}) test: string) {}
         }
       } catch (er) {
         actualError = er;
       }
-<<<<<<< HEAD
-      expect(actualError.message).to.eq("MulterOptions cannot be used as class decorator on Test.test");
-=======
-
-      expect(actualError.message).to.eq("MulterOptions is only supported on method");
->>>>>>> 84c627ed
+      expect(actualError.message).to.eq("MulterOptions cannot be used as parameter decorator on Test.test.[0]");
     });
   });
 });