--- conflicted
+++ resolved
@@ -1,10 +1,6 @@
 {
   "name": "@tsed/adapters",
-<<<<<<< HEAD
-  "version": "6.118.0-rc.1",
-=======
   "version": "6.119.1",
->>>>>>> c1d69506
   "description": "Database adapters for Ts.ED",
   "private": false,
   "source": "./src/index.ts",
@@ -33,23 +29,6 @@
     "uuid": "8.3.2"
   },
   "devDependencies": {
-<<<<<<< HEAD
-    "@tsed/ajv": "6.118.0-rc.1",
-    "@tsed/common": "6.118.0-rc.1",
-    "@tsed/core": "6.118.0-rc.1",
-    "@tsed/di": "6.118.0-rc.1",
-    "@tsed/json-mapper": "6.118.0-rc.1",
-    "@tsed/schema": "6.118.0-rc.1",
-    "@types/fs-extra": "9.0.13"
-  },
-  "peerDependencies": {
-    "@tsed/ajv": "^6.118.0-rc.1",
-    "@tsed/common": "^6.118.0-rc.1",
-    "@tsed/core": "^6.118.0-rc.1",
-    "@tsed/di": "^6.118.0-rc.1",
-    "@tsed/json-mapper": "^6.118.0-rc.1",
-    "@tsed/schema": "^6.118.0-rc.1",
-=======
     "@tsed/ajv": "6.119.1",
     "@tsed/common": "6.119.1",
     "@tsed/core": "6.119.1",
@@ -65,7 +44,6 @@
     "@tsed/di": "^6.119.1",
     "@tsed/json-mapper": "^6.119.1",
     "@tsed/schema": "^6.119.1",
->>>>>>> c1d69506
     "change-case": "^4.1.2",
     "lodash": "^4.17.21"
   }
