--- conflicted
+++ resolved
@@ -1,10 +1,6 @@
 {
   "name": "@tsed/adapters",
-<<<<<<< HEAD
   "version": "7.0.0-rc.5",
-=======
-  "version": "6.132.0",
->>>>>>> 70a88fe7
   "description": "Database adapters for Ts.ED",
   "private": false,
   "source": "./src/index.ts",
@@ -33,7 +29,6 @@
     "uuid": "8.3.2"
   },
   "devDependencies": {
-<<<<<<< HEAD
     "@tsed/ajv": "7.0.0-rc.5",
     "@tsed/common": "7.0.0-rc.5",
     "@tsed/core": "7.0.0-rc.5",
@@ -49,23 +44,6 @@
     "@tsed/di": "^7.0.0-rc.5",
     "@tsed/json-mapper": "^7.0.0-rc.5",
     "@tsed/schema": "^7.0.0-rc.5",
-=======
-    "@tsed/ajv": "6.132.0",
-    "@tsed/common": "6.132.0",
-    "@tsed/core": "6.132.0",
-    "@tsed/di": "6.132.0",
-    "@tsed/json-mapper": "6.132.0",
-    "@tsed/schema": "6.132.0",
-    "@types/fs-extra": "9.0.13"
-  },
-  "peerDependencies": {
-    "@tsed/ajv": "^6.132.0",
-    "@tsed/common": "^6.132.0",
-    "@tsed/core": "^6.132.0",
-    "@tsed/di": "^6.132.0",
-    "@tsed/json-mapper": "^6.132.0",
-    "@tsed/schema": "^6.132.0",
->>>>>>> 70a88fe7
     "change-case": "^4.1.2",
     "lodash": "^4.17.21"
   }
