--- conflicted
+++ resolved
@@ -1,10 +1,6 @@
 {
   "name": "@tsed/mikro-orm",
-<<<<<<< HEAD
   "version": "7.0.0-beta.13",
-=======
-  "version": "6.117.0",
->>>>>>> f5b918a9
   "description": "MikroORM package for Ts.ED framework",
   "private": false,
   "source": "./src/index.ts",
@@ -28,9 +24,8 @@
     "tslib": "2.4.0"
   },
   "devDependencies": {
-<<<<<<< HEAD
-    "@mikro-orm/core": "^4.5.9",
-    "@mikro-orm/mongodb": "^4.5.9",
+    "@mikro-orm/core": "^5.2.2",
+    "@mikro-orm/mongodb": "^5.2.2",
     "@tsed/common": "7.0.0-beta.13",
     "@tsed/core": "7.0.0-beta.13",
     "@tsed/di": "7.0.0-beta.13",
@@ -38,31 +33,13 @@
     "@tsed/logger": ">=6.1.1",
     "@tsed/schema": "7.0.0-beta.13",
     "@tsed/testing-mongoose": "7.0.0-beta.13",
-=======
-    "@mikro-orm/core": "^5.2.2",
-    "@mikro-orm/mongodb": "^5.2.2",
-    "@tsed/common": "6.117.0",
-    "@tsed/core": "6.117.0",
-    "@tsed/di": "6.117.0",
-    "@tsed/json-mapper": "6.117.0",
-    "@tsed/logger": ">=6.2.0",
-    "@tsed/schema": "6.117.0",
-    "@tsed/testing-mongoose": "6.117.0",
->>>>>>> f5b918a9
     "ts-mockito": "^2.6.1"
   },
   "peerDependencies": {
     "@mikro-orm/core": ">=4.5.9",
-<<<<<<< HEAD
     "@tsed/common": "^7.0.0-beta.13",
     "@tsed/core": "^7.0.0-beta.13",
     "@tsed/di": "^7.0.0-beta.13",
-    "@tsed/logger": ">=6.1.1"
-=======
-    "@tsed/common": "^6.117.0",
-    "@tsed/core": "^6.117.0",
-    "@tsed/di": "^6.117.0",
     "@tsed/logger": ">=6.2.0"
->>>>>>> f5b918a9
   }
 }