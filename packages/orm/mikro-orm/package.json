--- conflicted
+++ resolved
@@ -1,10 +1,6 @@
 {
   "name": "@tsed/mikro-orm",
-<<<<<<< HEAD
-  "version": "6.118.0-rc.1",
-=======
   "version": "6.119.1",
->>>>>>> c1d69506
   "description": "MikroORM package for Ts.ED framework",
   "private": false,
   "source": "./src/index.ts",
@@ -30,15 +26,6 @@
   "devDependencies": {
     "@mikro-orm/core": "^5.2.2",
     "@mikro-orm/mongodb": "^5.2.2",
-<<<<<<< HEAD
-    "@tsed/common": "6.118.0-rc.1",
-    "@tsed/core": "6.118.0-rc.1",
-    "@tsed/di": "6.118.0-rc.1",
-    "@tsed/json-mapper": "6.118.0-rc.1",
-    "@tsed/logger": ">=6.2.0",
-    "@tsed/schema": "6.118.0-rc.1",
-    "@tsed/testing-mongoose": "6.118.0-rc.1",
-=======
     "@tsed/common": "6.119.1",
     "@tsed/core": "6.119.1",
     "@tsed/di": "6.119.1",
@@ -46,20 +33,13 @@
     "@tsed/logger": ">=6.2.0",
     "@tsed/schema": "6.119.1",
     "@tsed/testing-mongoose": "6.119.1",
->>>>>>> c1d69506
     "ts-mockito": "^2.6.1"
   },
   "peerDependencies": {
     "@mikro-orm/core": ">=4.5.9",
-<<<<<<< HEAD
-    "@tsed/common": "^6.118.0-rc.1",
-    "@tsed/core": "^6.118.0-rc.1",
-    "@tsed/di": "^6.118.0-rc.1",
-=======
     "@tsed/common": "^6.119.1",
     "@tsed/core": "^6.119.1",
     "@tsed/di": "^6.119.1",
->>>>>>> c1d69506
     "@tsed/logger": ">=6.2.0"
   }
 }