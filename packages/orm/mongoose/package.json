--- conflicted
+++ resolved
@@ -1,10 +1,6 @@
 {
   "name": "@tsed/mongoose",
-<<<<<<< HEAD
   "version": "7.0.0-beta.13",
-=======
-  "version": "6.117.0",
->>>>>>> f5b918a9
   "description": "Mongoose package for Ts.ED framework",
   "private": false,
   "keywords": [
@@ -36,12 +32,11 @@
     "tslib": "2.4.0"
   },
   "devDependencies": {
-<<<<<<< HEAD
     "@tsed/ajv": "7.0.0-beta.13",
     "@tsed/core": "7.0.0-beta.13",
     "@tsed/di": "7.0.0-beta.13",
     "@tsed/json-mapper": "7.0.0-beta.13",
-    "@tsed/logger": ">=6.1.1",
+    "@tsed/logger": ">=6.2.0",
     "@tsed/schema": "7.0.0-beta.13",
     "mongoose": "^6.1.7"
   },
@@ -50,25 +45,8 @@
     "@tsed/core": "^7.0.0-beta.13",
     "@tsed/di": "^7.0.0-beta.13",
     "@tsed/json-mapper": "^7.0.0-beta.13",
-    "@tsed/logger": ">=6.1.1",
+    "@tsed/logger": ">=6.2.0",
     "@tsed/schema": "^7.0.0-beta.13",
-=======
-    "@tsed/ajv": "6.117.0",
-    "@tsed/core": "6.117.0",
-    "@tsed/di": "6.117.0",
-    "@tsed/json-mapper": "6.117.0",
-    "@tsed/logger": ">=6.2.0",
-    "@tsed/schema": "6.117.0",
-    "mongoose": "^6.1.7"
-  },
-  "peerDependencies": {
-    "@tsed/ajv": "^6.117.0",
-    "@tsed/core": "^6.117.0",
-    "@tsed/di": "^6.117.0",
-    "@tsed/json-mapper": "^6.117.0",
-    "@tsed/logger": ">=6.2.0",
-    "@tsed/schema": "^6.117.0",
->>>>>>> f5b918a9
     "mongoose": ">=6.0.0"
   }
 }