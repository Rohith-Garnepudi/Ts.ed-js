--- conflicted
+++ resolved
@@ -1,10 +1,6 @@
 {
   "name": "@tsed/mongoose",
-<<<<<<< HEAD
   "version": "7.0.0-beta.17",
-=======
-  "version": "6.128.1",
->>>>>>> 81d94cb8
   "description": "Mongoose package for Ts.ED framework",
   "private": false,
   "keywords": [
@@ -36,7 +32,6 @@
     "tslib": "2.4.0"
   },
   "devDependencies": {
-<<<<<<< HEAD
     "@tsed/ajv": "7.0.0-beta.17",
     "@tsed/core": "7.0.0-beta.17",
     "@tsed/di": "7.0.0-beta.17",
@@ -52,23 +47,6 @@
     "@tsed/json-mapper": "^7.0.0-beta.17",
     "@tsed/logger": ">=6.2.0",
     "@tsed/schema": "^7.0.0-beta.17",
-=======
-    "@tsed/ajv": "6.128.1",
-    "@tsed/core": "6.128.1",
-    "@tsed/di": "6.128.1",
-    "@tsed/json-mapper": "6.128.1",
-    "@tsed/logger": ">=6.2.0",
-    "@tsed/schema": "6.128.1",
-    "mongoose": "6.5.1"
-  },
-  "peerDependencies": {
-    "@tsed/ajv": "^6.128.1",
-    "@tsed/core": "^6.128.1",
-    "@tsed/di": "^6.128.1",
-    "@tsed/json-mapper": "^6.128.1",
-    "@tsed/logger": ">=6.2.0",
-    "@tsed/schema": "^6.128.1",
->>>>>>> 81d94cb8
     "mongoose": ">=6.0.0"
   }
 }