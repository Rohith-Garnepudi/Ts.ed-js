--- conflicted
+++ resolved
@@ -1,10 +1,6 @@
 {
   "name": "@tsed/objection",
-<<<<<<< HEAD
   "version": "7.0.0-beta.3",
-=======
-  "version": "6.110.2",
->>>>>>> c20f9cc4
   "description": "Objection.js package for Ts.ED framework",
   "private": false,
   "source": "./src/index.ts",
@@ -28,37 +24,21 @@
     "tslib": "2.3.1"
   },
   "devDependencies": {
-<<<<<<< HEAD
     "@tsed/ajv": "7.0.0-beta.3",
     "@tsed/core": "7.0.0-beta.3",
     "@tsed/di": "7.0.0-beta.3",
     "@tsed/json-mapper": "7.0.0-beta.3",
     "@tsed/schema": "7.0.0-beta.3",
-=======
-    "@tsed/ajv": "6.110.2",
-    "@tsed/core": "6.110.2",
-    "@tsed/di": "6.110.2",
-    "@tsed/json-mapper": "6.110.2",
-    "@tsed/schema": "6.110.2",
->>>>>>> c20f9cc4
     "knex": "^0.95.11",
     "objection": "^2.2.15",
     "sqlite3": "^5.0.2"
   },
   "peerDependencies": {
-<<<<<<< HEAD
     "@tsed/ajv": "^7.0.0-beta.3",
     "@tsed/core": "^7.0.0-beta.3",
     "@tsed/di": "^7.0.0-beta.3",
     "@tsed/json-mapper": "^7.0.0-beta.3",
     "@tsed/schema": "^7.0.0-beta.3",
-=======
-    "@tsed/ajv": "^6.110.2",
-    "@tsed/core": "^6.110.2",
-    "@tsed/di": "^6.110.2",
-    "@tsed/json-mapper": "^6.110.2",
-    "@tsed/schema": "^6.110.2",
->>>>>>> c20f9cc4
     "knex": ">=0.94.0",
     "objection": ">=2.0.0"
   },
