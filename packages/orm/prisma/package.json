--- conflicted
+++ resolved
@@ -1,10 +1,6 @@
 {
   "name": "@tsed/prisma",
-<<<<<<< HEAD
   "version": "7.0.0-rc.5",
-=======
-  "version": "6.132.0",
->>>>>>> 70a88fe7
   "description": "Generate Ts.ED JsonSchema based on Prisma models",
   "source": "./src/index.ts",
   "main": "./lib/cjs/index.js",
@@ -38,34 +34,20 @@
   },
   "devDependencies": {
     "@prisma/client": "^4.0.0",
-<<<<<<< HEAD
     "@tsed/core": "7.0.0-rc.5",
     "@tsed/di": "7.0.0-rc.5",
     "@tsed/json-mapper": "7.0.0-rc.5",
     "@tsed/schema": "7.0.0-rc.5",
-=======
-    "@tsed/core": "6.132.0",
-    "@tsed/di": "6.132.0",
-    "@tsed/json-mapper": "6.132.0",
-    "@tsed/schema": "6.132.0",
->>>>>>> 70a88fe7
     "@types/change-case": "^2.3.1",
     "@types/pluralize": "0.0.29",
     "prisma": "^4.0.0"
   },
   "peerDependencies": {
     "@prisma/client": ">=4.0.0",
-<<<<<<< HEAD
     "@tsed/core": "^7.0.0-rc.5",
     "@tsed/di": "^7.0.0-rc.5",
     "@tsed/json-mapper": "^7.0.0-rc.5",
     "@tsed/schema": "^7.0.0-rc.5"
-=======
-    "@tsed/core": "^6.132.0",
-    "@tsed/di": "^6.132.0",
-    "@tsed/json-mapper": "^6.132.0",
-    "@tsed/schema": "^6.132.0"
->>>>>>> 70a88fe7
   },
   "keywords": [
     "TypeScript",
