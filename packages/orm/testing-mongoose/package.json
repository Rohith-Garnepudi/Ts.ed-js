--- conflicted
+++ resolved
@@ -1,10 +1,6 @@
 {
   "name": "@tsed/testing-mongoose",
-<<<<<<< HEAD
   "version": "7.0.0-beta.13",
-=======
-  "version": "6.117.0",
->>>>>>> f5b918a9
   "description": "A TypeScript Framework on top of Express",
   "private": false,
   "source": "./src/index.ts",
@@ -28,7 +24,6 @@
     "tslib": "2.4.0"
   },
   "devDependencies": {
-<<<<<<< HEAD
     "@tsed/common": "7.0.0-beta.13",
     "@tsed/core": "7.0.0-beta.13",
     "@tsed/mongoose": "7.0.0-beta.13"
@@ -37,16 +32,6 @@
     "@tsed/common": "^7.0.0-beta.13",
     "@tsed/core": "^7.0.0-beta.13",
     "@tsed/mongoose": "^7.0.0-beta.13",
-=======
-    "@tsed/common": "6.117.0",
-    "@tsed/core": "6.117.0",
-    "@tsed/mongoose": "6.117.0"
-  },
-  "peerDependencies": {
-    "@tsed/common": "^6.117.0",
-    "@tsed/core": "^6.117.0",
-    "@tsed/mongoose": "^6.117.0",
->>>>>>> f5b918a9
     "mongoose": "^6.1.7"
   }
 }