{
  "name": "@tsed/perf",
<<<<<<< HEAD
  "version": "7.0.0-beta.4",
=======
  "version": "6.112.0",
>>>>>>> e5191629
  "description": "Perf module tool",
  "private": false,
  "source": "./src/index.ts",
  "main": "./lib/cjs/index.js",
  "module": "./lib/esm/index.js",
  "typings": "./lib/types/index.d.ts",
  "exports": {
    "types": "./lib/types/index.d.ts",
    "import": "./lib/esm/index.js",
    "require": "./lib/cjs/index.js",
    "default": "./lib/esm/index.js"
  },
  "scripts": {
    "build": "yarn run build:esm && yarn run build:cjs",
    "build:cjs": "tsc --build tsconfig.compile.json",
    "build:esm": "tsc --build tsconfig.compile.esm.json"
  },
  "dependencies": {
<<<<<<< HEAD
    "@tsed/core": "7.0.0-beta.4",
=======
    "@tsed/core": "6.112.0",
>>>>>>> e5191629
    "chalk": "^4.1.0",
    "tslib": "2.3.1"
  },
  "devDependencies": {},
  "peerDependencies": {}
}<|MERGE_RESOLUTION|>--- conflicted
+++ resolved
@@ -1,10 +1,6 @@
 {
   "name": "@tsed/perf",
-<<<<<<< HEAD
   "version": "7.0.0-beta.4",
-=======
-  "version": "6.112.0",
->>>>>>> e5191629
   "description": "Perf module tool",
   "private": false,
   "source": "./src/index.ts",
@@ -23,11 +19,7 @@
     "build:esm": "tsc --build tsconfig.compile.esm.json"
   },
   "dependencies": {
-<<<<<<< HEAD
     "@tsed/core": "7.0.0-beta.4",
-=======
-    "@tsed/core": "6.112.0",
->>>>>>> e5191629
     "chalk": "^4.1.0",
     "tslib": "2.3.1"
   },
