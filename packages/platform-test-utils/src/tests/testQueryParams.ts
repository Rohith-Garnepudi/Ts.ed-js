import {Controller, Get, PlatformTest, QueryParams} from "@tsed/common";
import {expect} from "chai";
import * as SuperTest from "supertest";
import {PlatformTestOptions} from "../interfaces";

@Controller("/query-params")
class TestQueryParamsCtrl {
  @Get("/scenario-1")
  testScenario1(@QueryParams("test") value: boolean): any {
    return {value};
  }

  @Get("/scenario-2")
  testScenario2(@QueryParams("test") value: boolean = true): any {
    return {value};
  }

  @Get("/scenario-3")
  testScenario3(@QueryParams("test") value: number): any {
    return {value};
  }

  @Get("/scenario-4")
  testScenario4(@QueryParams("test") value: string): any {
    return {value};
  }
}

export function testQueryParams(options: PlatformTestOptions) {
  let request: SuperTest.SuperTest<SuperTest.Test>;

  before(
    PlatformTest.bootstrap(options.server, {
      ...options,
      mount: {
        "/rest": [TestQueryParamsCtrl]
      }
    })
  );
  before(() => {
    request = SuperTest(PlatformTest.callback());
  });
  after(PlatformTest.reset);
  describe("Scenario1: Boolean value", () => {
    it("should return true when query is true", async () => {
      const response = await request.get("/rest/query-params/scenario-1?test=true").expect(200);

      expect(response.body).to.deep.equal({value: true});
    });
    it("should return true when query is 1", async () => {
      const response = await request.get("/rest/query-params/scenario-1?test=1").expect(200);

      expect(response.body).to.deep.equal({value: true});
    });
    it("should return false when query is false", async () => {
      const response = await request.get("/rest/query-params/scenario-1?test=false").expect(200);

      expect(response.body).to.deep.equal({value: false});
    });
    it("should return false when query is 0", async () => {
      const response = await request.get("/rest/query-params/scenario-1?test=0").expect(200);

      expect(response.body).to.deep.equal({value: false});
    });
    it("should return false when query is null", async () => {
      const response = await request.get("/rest/query-params/scenario-1?test=null").expect(200);

      expect(response.body).to.deep.equal({value: null});
    });
    it("should return undefined when query is empty", async () => {
      const response = await request.get("/rest/query-params/scenario-1?test=").expect(200);

      expect(response.body).to.deep.equal({});
    });
    it("should return undefined when no query", async () => {
      const response = await request.get("/rest/query-params/scenario-1").expect(200);

      expect(response.body).to.deep.equal({});
    });
  });
  describe("Scenario2: Boolean value with default value", () => {
    it("should return true when query is true", async () => {
      const response = await request.get("/rest/query-params/scenario-2?test=true").expect(200);

      expect(response.body).to.deep.equal({value: true});
    });
    it("should return true when query is 1", async () => {
      const response = await request.get("/rest/query-params/scenario-2?test=1").expect(200);

      expect(response.body).to.deep.equal({value: true});
    });
    it("should return false when query is false", async () => {
      const response = await request.get("/rest/query-params/scenario-2?test=false").expect(200);

      expect(response.body).to.deep.equal({value: false});
    });
    it("should return false when query is 0", async () => {
      const response = await request.get("/rest/query-params/scenario-2?test=0").expect(200);

      expect(response.body).to.deep.equal({value: false});
    });
    it("should return false when query is null", async () => {
      const response = await request.get("/rest/query-params/scenario-2?test=null").expect(200);

      expect(response.body).to.deep.equal({value: null});
    });
    it("should return undefined when query is empty", async () => {
      const response = await request.get("/rest/query-params/scenario-2?test=").expect(200);

      expect(response.body).to.deep.equal({value: true});
    });
    it("should return undefined when no query", async () => {
      const response = await request.get("/rest/query-params/scenario-2").expect(200);

      expect(response.body).to.deep.equal({value: true});
    });
  });
  describe("Scenario3: Number value", () => {
    const endpoint = "/rest/query-params/scenario-3";
    it("should return 0 when query is 0", async () => {
      const response = await request.get(`${endpoint}?test=0`).expect(200);

      expect(response.body).to.deep.equal({value: 0});
    });
    it("should return 1 when query is 1", async () => {
      const response = await request.get(`${endpoint}?test=1`).expect(200);

      expect(response.body).to.deep.equal({value: 1});
    });
    it("should return 0.1 when query is 0.1", async () => {
      const response = await request.get(`${endpoint}?test=0.1`).expect(200);

      expect(response.body).to.deep.equal({value: 0.1});
    });
    it("should throw bad request", async () => {
      const response = await request.get(`${endpoint}?test=error`).expect(400);
<<<<<<< HEAD
      expect(response.body).to.deep.equal({
        name: "AJV_VALIDATION_ERROR",
        message: "Bad request on parameter \"request.query.test\".\nValue should be number. Given value: \"error\"",
        status: 400,
        errors: [
          {
            keyword: "type",
            dataPath: "",
            schemaPath: "#/type",
            params: {type: "number"},
            message: "should be number",
            data: "error"
          }
        ]
      });
=======
      // FIXME REMOVE THIS when @tsed/schema is out
      expect(response.text).to.deep.equal(
        'Bad request on parameter "request.query.test".<br />Cast error. Expression value is not a number.'
      );
>>>>>>> 98ac3206
    });
    it("should return undefined when query is empty", async () => {
      const response = await request.get(`${endpoint}?test=null`).expect(200);

      expect(response.body).to.deep.equal({value: null});
    });
    it("should return undefined when query is empty", async () => {
      const response = await request.get(`${endpoint}?test=`).expect(200);

      expect(response.body).to.deep.equal({});
    });
    it("should return undefined when no query", async () => {
      const response = await request.get(`${endpoint}`).expect(200);

      expect(response.body).to.deep.equal({});
    });
  });
  describe("Scenario4: String value", () => {
    const endpoint = "/rest/query-params/scenario-4";
    it("should return 0 when query is 0", async () => {
      const response = await request.get(`${endpoint}?test=0`).expect(200);

      expect(response.body).to.deep.equal({value: "0"});
    });
    it("should return 1 when query is 1", async () => {
      const response = await request.get(`${endpoint}?test=1`).expect(200);

      expect(response.body).to.deep.equal({value: "1"});
    });
    it("should return 0.1 when query is 0.1", async () => {
      const response = await request.get(`${endpoint}?test=0.1`).expect(200);

      expect(response.body).to.deep.equal({value: "0.1"});
    });
    it("should return undefined when query is empty", async () => {
      const response = await request.get(`${endpoint}?test=`).expect(200);

      expect(response.body).to.deep.equal({value: ""});
    });
    it("should return undefined when no query", async () => {
      const response = await request.get(`${endpoint}`).expect(200);

      expect(response.body).to.deep.equal({});
    });
  });
}<|MERGE_RESOLUTION|>--- conflicted
+++ resolved
@@ -134,10 +134,9 @@
     });
     it("should throw bad request", async () => {
       const response = await request.get(`${endpoint}?test=error`).expect(400);
-<<<<<<< HEAD
       expect(response.body).to.deep.equal({
         name: "AJV_VALIDATION_ERROR",
-        message: "Bad request on parameter \"request.query.test\".\nValue should be number. Given value: \"error\"",
+        message: 'Bad request on parameter "request.query.test".\nValue should be number. Given value: "error"',
         status: 400,
         errors: [
           {
@@ -150,12 +149,6 @@
           }
         ]
       });
-=======
-      // FIXME REMOVE THIS when @tsed/schema is out
-      expect(response.text).to.deep.equal(
-        'Bad request on parameter "request.query.test".<br />Cast error. Expression value is not a number.'
-      );
->>>>>>> 98ac3206
     });
     it("should return undefined when query is empty", async () => {
       const response = await request.get(`${endpoint}?test=null`).expect(200);
