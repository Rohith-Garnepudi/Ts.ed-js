import {ContentType, Context, Controller, Get, Next, PathParams, PlatformTest, Post, Req, Res, Status} from "@tsed/common";
import {expect} from "chai";
import {createReadStream} from "fs";
import {join} from "path";
import {of} from "rxjs";
import * as SuperTest from "supertest";
import {PlatformTestOptions} from "../interfaces";

@Controller("/response")
class TestResponseParamsCtrl {
  @Get("/scenario1/:id")
  public testScenario1Assert(@PathParams("id") id: number, @Context() ctx: Context) {
    ctx.set("test", "value");
  }

  @Get("/scenario1/:id")
  public testScenario1Get(@PathParams("id") id: number, @Context() ctx: Context) {
    return id + ctx.get("test");
  }

  @Get("/scenario2/:id")
  public testScenario2Assert(@PathParams("id") id: number, @Next() next: Next, @Context() ctx: Context) {
    setTimeout(() => {
      ctx.set("test", "value");
      next();
    }, 100);
  }

  @Get("/scenario2/:id")
  public testScenario2Get(@PathParams("id") id: number, @Context() ctx: Context) {
    return id + ctx.get("test");
  }

  @Post("/scenario3/:id?")
  @Status(204)
  public testScenario3EmptyResponse(@PathParams("id") id: number, @Context() ctx: Context) {
    if (id) {
      return;
    }

    ctx.response.status(201);

    return {
      id: 1
    };
  }

  @Get("/scenario5")
  async testScenario5Promise() {
    await new Promise((resolve) => {
      resolve();
    });

    return {
      id: 1
    };
  }

  @Get("/scenario6")
  testScenario6Observable() {
    return of({id: 1});
  }

  @Get("/scenario6b")
  async testScenario6bObservable() {
    return of({id: 1});
  }

  @Get("/scenario7")
  @ContentType("application/json")
  testScenario7Stream() {
    return createReadStream(join(__dirname, "../data/response.data.json"));
  }

  @Get("/scenario7b")
  @ContentType("application/json")
  async testScenario7bStream() {
    return createReadStream(join(__dirname, "../data/response.data.json"));
  }

  // @Get("/scenario8")
  // testScenario8Middleware() {
  //   // TODO get the current platform type
  //   return (req: Req, res: Res, next: Next) => {
  //     res.json({id: 1});
  //   };
  // }

  @Get("/scenario9/static")
  public testScenario9Get(): string {
    return "value";
  }

  @Get("/scenario9/:id")
  public testScenario9WithDynamicParam(@PathParams("id") id: number): string {
    return "value" + id;
  }
}

export function testResponse(options: PlatformTestOptions) {
  let request: SuperTest.SuperTest<SuperTest.Test>;

  before(
    PlatformTest.bootstrap(options.server, {
      ...options,
      mount: {
        "/rest": [TestResponseParamsCtrl]
      }
    })
  );
  before(() => {
    request = SuperTest(PlatformTest.callback());
  });
  after(PlatformTest.reset);

  describe("Scenario1: when multiple endpoint for the same path (classic)", () => {
    describe("GET /rest/response/scenario1/:id", () => {
      it("should return the id + test", async () => {
        const response = await request.get("/rest/response/scenario1/10").expect(200);

        expect(response.text).to.equal("10value");
      });
    });
  });

  describe("Scenario2: when multiple endpoint for the same path (with next)", () => {
    describe("GET /rest/response/scenario1/:id", () => {
      it("should return the id + test", async () => {
        const response = await request.get("/rest/response/scenario2/10").expect(200);

        expect(response.text).to.equal("10value");
      });
    });
  });

  describe("Scenario3: when response is empty or created", () => {
    describe("GET /rest/response/scenario3/:id?", () => {
      it("should return nothing with a 204 status", async () => {
        const response = await request.post("/rest/response/scenario3/10").expect(204);

        expect(response.text).to.equal("");
      });

      it("should return a body", async () => {
        const response = await request.post("/rest/response/scenario3").expect(201);

        expect(response.body).to.deep.equal({id: 1});
      });
    });
  });

  describe("Scenario5: when endpoint response from promise", () => {
    describe("GET /rest/response/scenario5", () => {
      it("should return a body", async () => {
        const response = await request.get("/rest/response/scenario5");

        expect(response.body).to.deep.equal({id: 1});
      });
    });
  });

  describe("Scenario6: when endpoint return an observable", () => {
    describe("GET /rest/response/scenario6", () => {
      it("should return a body", async () => {
        const response = await request.get("/rest/response/scenario6");

        expect(response.body).to.deep.equal({id: 1});
      });
    });

    describe("GET /rest/response/scenario6b", () => {
      it("should return a body", async () => {
        const response = await request.get("/rest/response/scenario6b");

        expect(response.body).to.deep.equal({id: 1});
      });
    });
  });

  describe("Scenario7: when endpoint return a stream", () => {
    describe("GET /rest/response/scenario7", () => {
      it("should return a body", async () => {
        const response = await request.get("/rest/response/scenario7");

        expect(response.body).to.deep.equal({id: "1"});
      });
    });

    describe("GET /rest/response/scenario7b", () => {
      it("should return a body", async () => {
        const response = await request.get("/rest/response/scenario7b");

        expect(response.body).to.deep.equal({id: "1"});
      });
    });
  });

  // describe("Scenario8: when endpoint return a middleware", () => {
  //   describe("GET /rest/response/scenario8", () => {
  //     it("should return a body", async () => {
  //       const response = await request.get("/rest/response/scenario8");
  //
  //       expect(response.body).to.deep.equal({id: 1});
  //     });
  //   });
  //   describe("GET /rest/response/scenario8b", () => {
  //     it("should return a body", async () => {
  //       const response = await request.get("/rest/response/scenario8b");
  //
  //       expect(response.body).to.deep.equal({id: 1});
  //     });
  //   });
  // });

  describe("Scenario9: routes without parameters must be defined first in express", () => {
    describe("GET /rest/response/scenario9/static", () => {
      it("should return the test", async () => {
        const response = await request.get("/rest/response/scenario9/static").expect(200);

        expect(response.text).to.equal("value");
      });
    });

    describe("GET /rest/response/scenario9/:dynamic", () => {
      it("should return the test + id", async () => {
        const response = await request.get("/rest/response/scenario9/10").expect(200);

        expect(response.text).to.equal("value10");
      });
    });

    describe("GET /rest/response/scenario9/:dynamic", () => {
      it("should throw a badRequest when path params isn't set as number", async () => {
        const response = await request.get("/rest/response/scenario9/kkk").expect(400);

<<<<<<< HEAD
        expect(response.body).to.deep.equal({
          name: "BAD_REQUEST",
          message: "Bad request on parameter \"request.path.id\".\nCast error. Expression value is not a number.",
          status: 400,
          errors: []
        });
=======
        expect(response.text).to.equal('Bad request on parameter "request.path.id".<br />Cast error. Expression value is not a number.');
>>>>>>> 98ac3206
      });
    });
  });
}<|MERGE_RESOLUTION|>--- conflicted
+++ resolved
@@ -233,16 +233,12 @@
       it("should throw a badRequest when path params isn't set as number", async () => {
         const response = await request.get("/rest/response/scenario9/kkk").expect(400);
 
-<<<<<<< HEAD
         expect(response.body).to.deep.equal({
           name: "BAD_REQUEST",
-          message: "Bad request on parameter \"request.path.id\".\nCast error. Expression value is not a number.",
+          message: 'Bad request on parameter "request.path.id".\nCast error. Expression value is not a number.',
           status: 400,
           errors: []
         });
-=======
-        expect(response.text).to.equal('Bad request on parameter "request.path.id".<br />Cast error. Expression value is not a number.');
->>>>>>> 98ac3206
       });
     });
   });
