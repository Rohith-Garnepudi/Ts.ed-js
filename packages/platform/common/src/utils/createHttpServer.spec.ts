--- conflicted
+++ resolved
@@ -1,9 +1,4 @@
 import {InjectorService} from "@tsed/di";
-<<<<<<< HEAD
-=======
-import Http from "http";
-import {HttpServer} from "../decorators/httpServer";
->>>>>>> f5b918a9
 import {createHttpServer} from "./createHttpServer";
 
 describe("createHttpServer", () => {
@@ -23,21 +18,9 @@
 
     const server = injector.get(Http.Server);
 
-    jest.spyOn(injector.logger, "info").mockReturnValue(undefined);
-    jest.spyOn(injector.logger, "debug").mockReturnValue(undefined);
-    jest.spyOn(server, "listen").mockReturnValue(undefined);
-    jest.spyOn(server, "address").mockReturnValue({port: 8089});
-    jest.spyOn(server, "on").mockImplementation((event: string, cb: any) => {
-      if (event === "listening") {
-        cb();
-      }
-    });
+    expect(!!injector.get(Http.Server)).to.be.eq(true);
 
-<<<<<<< HEAD
-    expect(!!injector.get(Http.Server)).to.be.eq(true);
-=======
     await listener();
->>>>>>> f5b918a9
 
     expect(server.listen).toBeCalledWith(true, "0.0.0.0");
     expect(injector.logger.info).toBeCalledWith("Listen server on http://0.0.0.0:8089");
@@ -51,12 +34,7 @@
 
     const listener = createHttpServer(injector, fn);
 
-<<<<<<< HEAD
     expect(injector.get(Http.Server)).to.be.eq(null);
-=======
-    expect(injector.get(Http.Server)).toEqual(null);
-    expect(injector.get(HttpServer)).toEqual(null);
->>>>>>> f5b918a9
 
     expect(listener).toBeUndefined();
   });
@@ -69,12 +47,7 @@
 
     const listener = createHttpServer(injector, fn);
 
-<<<<<<< HEAD
     expect(!!injector.get(Http.Server)).to.be.eq(true);
-=======
-    expect(!!injector.get(Http.Server)).toEqual(true);
-    expect(!!injector.get(HttpServer)).toEqual(true);
->>>>>>> f5b918a9
 
     expect(listener).toBeInstanceOf(Function);
   });
@@ -86,12 +59,7 @@
 
     const listener = createHttpServer(injector, fn);
 
-<<<<<<< HEAD
     expect(!!injector.get(Http.Server)).to.be.eq(true);
-=======
-    expect(!!injector.get(Http.Server)).toEqual(true);
-    expect(!!injector.get(HttpServer)).toEqual(true);
->>>>>>> f5b918a9
 
     expect(listener).toBeInstanceOf(Function);
   });
