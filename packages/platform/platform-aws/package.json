--- conflicted
+++ resolved
@@ -1,10 +1,6 @@
 {
   "name": "@tsed/platform-aws",
-<<<<<<< HEAD
-  "version": "6.118.0-rc.1",
-=======
   "version": "6.119.1",
->>>>>>> c1d69506
   "description": "Module to support AWS function with Ts.ED",
   "source": "./src/index.ts",
   "main": "./lib/cjs/index.js",
@@ -61,15 +57,9 @@
     "url": "git+https://github.com/tsedio/tsed.git"
   },
   "devDependencies": {
-<<<<<<< HEAD
-    "@tsed/common": "6.118.0-rc.1",
-    "@tsed/core": "6.118.0-rc.1",
-    "@tsed/di": "6.118.0-rc.1"
-=======
     "@tsed/common": "6.119.1",
     "@tsed/core": "6.119.1",
     "@tsed/di": "6.119.1"
->>>>>>> c1d69506
   },
   "dependencies": {
     "@types/aws-serverless-express": "^3.3.3",
@@ -77,15 +67,9 @@
     "tslib": "2.4.0"
   },
   "peerDependencies": {
-<<<<<<< HEAD
-    "@tsed/common": "^6.118.0-rc.1",
-    "@tsed/core": "^6.118.0-rc.1",
-    "@tsed/schema": "^6.118.0-rc.1",
-=======
     "@tsed/common": "^6.119.1",
     "@tsed/core": "^6.119.1",
     "@tsed/schema": "^6.119.1",
->>>>>>> c1d69506
     "aws-serverless-express": "^3.4.0"
   },
   "publishConfig": {
