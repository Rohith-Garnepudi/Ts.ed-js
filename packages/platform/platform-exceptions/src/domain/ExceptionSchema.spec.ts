--- conflicted
+++ resolved
@@ -209,10 +209,6 @@
         }
       ]
     });
-<<<<<<< HEAD
-    expect(await validateSpec(spec)).to.deep.eq(true);
-=======
-    expect(await validateSpec(spec, SpecTypes.OPENAPI)).toEqual(true);
->>>>>>> f5b918a9
+    expect(await validateSpec(spec)).toEqual(true);
   });
 });