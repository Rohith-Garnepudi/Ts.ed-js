{
  "name": "@tsed/platform-express",
<<<<<<< HEAD
  "version": "7.0.0-beta.4",
=======
  "version": "6.112.0",
>>>>>>> e5191629
  "description": "A TypeScript Framework on top of Express",
  "private": false,
  "source": "./src/index.ts",
  "main": "./lib/cjs/index.js",
  "module": "./lib/esm/index.js",
  "typings": "./lib/types/index.d.ts",
  "exports": {
    "types": "./lib/types/index.d.ts",
    "import": "./lib/esm/index.js",
    "require": "./lib/cjs/index.js",
    "default": "./lib/esm/index.js"
  },
  "scripts": {
    "build": "yarn barrels && yarn run build:esm && yarn run build:cjs",
    "build:cjs": "tsc --build tsconfig.compile.json",
    "build:esm": "tsc --build tsconfig.compile.esm.json",
    "barrels": "yarn barrelsby --delete -d ./src -e \"\\.spec\\.ts\" -e \"__mock__\" -e \".benchmark.ts\"",
    "start": "ts-node -r tsconfig-paths/register test/app/index.ts",
    "start:emulate": "ts-node -r tsconfig-paths/register test/app/emulate.ts"
  },
  "keywords": [
    "Express",
    "TypeScript",
    "typescript",
    "Decorator",
    "decorators",
    "decorator",
    "express",
    "Controller",
    "Inject",
    "ioc",
    "di",
    "mvc",
    "swagger",
    "swagger ui",
    "ES2015",
    "ES6",
    "server",
    "rest",
    "api",
    "validation"
  ],
  "author": {
    "name": "Romain Lenzotti"
  },
  "license": "MIT",
  "bugs": {
    "url": "https://github.com/tsedio/tsed/issues"
  },
  "homepage": "http://tsed.io/",
  "repository": {
    "type": "git",
    "url": "git+https://github.com/tsedio/tsed.git"
  },
  "dependencies": {
    "express": "^4.17.1",
    "multer": "^1.4.2",
    "tslib": "2.3.1"
  },
  "devDependencies": {
<<<<<<< HEAD
    "@tsed/common": "7.0.0-beta.4",
    "@tsed/core": "7.0.0-beta.4",
    "@tsed/di": "7.0.0-beta.4",
    "@tsed/platform-test-utils": "7.0.0-beta.4",
    "@tsed/platform-views": "7.0.0-beta.4",
=======
    "@tsed/common": "6.112.0",
    "@tsed/core": "6.112.0",
    "@tsed/di": "6.112.0",
    "@tsed/platform-test-utils": "6.112.0",
    "@tsed/platform-views": "6.112.0",
>>>>>>> e5191629
    "@types/body-parser": "1.19.2",
    "@types/compression": "1.7.2",
    "@types/cookie-parser": "1.4.2",
    "@types/express": "^4.17.7",
    "@types/express-session": "1.17.4",
    "@types/method-override": "0.0.32",
    "@types/multer": "^1.4.3",
    "body-parser": "1.19.2",
    "compression": "1.7.4",
    "cookie-parser": "1.4.6",
    "cors": "2.8.5",
    "express-session": "1.17.2",
    "method-override": "3.0.0"
  },
  "peerDependencies": {
<<<<<<< HEAD
    "@tsed/common": "^7.0.0-beta.4",
    "@tsed/core": "^7.0.0-beta.4",
    "@tsed/di": "^7.0.0-beta.4",
    "@tsed/json-mapper": "^7.0.0-beta.4",
    "@tsed/logger": ">=6.1.1",
    "@tsed/openspec": "^7.0.0-beta.4",
    "@tsed/platform-views": "^7.0.0-beta.4",
    "@tsed/schema": "^7.0.0-beta.4",
=======
    "@tsed/common": "^6.112.0",
    "@tsed/core": "^6.112.0",
    "@tsed/di": "^6.112.0",
    "@tsed/json-mapper": "^6.112.0",
    "@tsed/logger": ">=6.1.1",
    "@tsed/openspec": "^6.112.0",
    "@tsed/platform-views": "^6.112.0",
    "@tsed/schema": "^6.112.0",
>>>>>>> e5191629
    "@types/multer": "^1.4.5",
    "body-parser": "1.19.0"
  },
  "peerDependenciesMeta": {
    "@tsed/common": {
      "optional": false
    },
    "@tsed/core": {
      "optional": false
    },
    "@tsed/di": {
      "optional": false
    },
    "@tsed/json-mapper": {
      "optional": false
    },
    "@tsed/openspec": {
      "optional": false
    },
    "@tsed/platform-views": {
      "optional": true
    },
    "@tsed/schema": {
      "optional": false
    },
    "@tsed/logger": {
      "optional": false
    }
  }
}<|MERGE_RESOLUTION|>--- conflicted
+++ resolved
@@ -1,10 +1,6 @@
 {
   "name": "@tsed/platform-express",
-<<<<<<< HEAD
   "version": "7.0.0-beta.4",
-=======
-  "version": "6.112.0",
->>>>>>> e5191629
   "description": "A TypeScript Framework on top of Express",
   "private": false,
   "source": "./src/index.ts",
@@ -65,19 +61,11 @@
     "tslib": "2.3.1"
   },
   "devDependencies": {
-<<<<<<< HEAD
     "@tsed/common": "7.0.0-beta.4",
     "@tsed/core": "7.0.0-beta.4",
     "@tsed/di": "7.0.0-beta.4",
     "@tsed/platform-test-utils": "7.0.0-beta.4",
     "@tsed/platform-views": "7.0.0-beta.4",
-=======
-    "@tsed/common": "6.112.0",
-    "@tsed/core": "6.112.0",
-    "@tsed/di": "6.112.0",
-    "@tsed/platform-test-utils": "6.112.0",
-    "@tsed/platform-views": "6.112.0",
->>>>>>> e5191629
     "@types/body-parser": "1.19.2",
     "@types/compression": "1.7.2",
     "@types/cookie-parser": "1.4.2",
@@ -93,7 +81,6 @@
     "method-override": "3.0.0"
   },
   "peerDependencies": {
-<<<<<<< HEAD
     "@tsed/common": "^7.0.0-beta.4",
     "@tsed/core": "^7.0.0-beta.4",
     "@tsed/di": "^7.0.0-beta.4",
@@ -102,16 +89,6 @@
     "@tsed/openspec": "^7.0.0-beta.4",
     "@tsed/platform-views": "^7.0.0-beta.4",
     "@tsed/schema": "^7.0.0-beta.4",
-=======
-    "@tsed/common": "^6.112.0",
-    "@tsed/core": "^6.112.0",
-    "@tsed/di": "^6.112.0",
-    "@tsed/json-mapper": "^6.112.0",
-    "@tsed/logger": ">=6.1.1",
-    "@tsed/openspec": "^6.112.0",
-    "@tsed/platform-views": "^6.112.0",
-    "@tsed/schema": "^6.112.0",
->>>>>>> e5191629
     "@types/multer": "^1.4.5",
     "body-parser": "1.19.0"
   },
