--- conflicted
+++ resolved
@@ -9,11 +9,6 @@
   PlatformHandlerType,
   PlatformMulter,
   PlatformMulterSettings,
-<<<<<<< HEAD
-=======
-  PlatformRequest,
-  PlatformResponse,
->>>>>>> 70a88fe7
   PlatformStaticsOptions,
   runInContext
 } from "@tsed/common";
@@ -21,12 +16,8 @@
 import {PlatformHandlerMetadata, PlatformLayer} from "@tsed/platform-router";
 import type {PlatformViews} from "@tsed/platform-views";
 import {OptionsJson, OptionsText, OptionsUrlencoded} from "body-parser";
-<<<<<<< HEAD
 import Express from "express";
-=======
-import Express, {RouterOptions} from "express";
 import {IncomingMessage, ServerResponse} from "http";
->>>>>>> 70a88fe7
 import type multer from "multer";
 import {promisify} from "util";
 import {PlatformExpressStaticsOptions} from "../interfaces/PlatformExpressStaticsOptions";
@@ -195,26 +186,6 @@
 
   app() {
     const app = this.injector.settings.get("express.app") || Express();
-<<<<<<< HEAD
-=======
-
-    return {
-      app,
-      callback: () => app
-    };
-  }
-
-  router(routerOptions: Partial<RouterOptions> = {}) {
-    const options = Object.assign(
-      {
-        mergeParams: true
-      },
-      this.injector.settings.get("express.router", {}),
-      routerOptions
-    );
-
-    const router = Express.Router(options);
->>>>>>> 70a88fe7
 
     return {
       app,
