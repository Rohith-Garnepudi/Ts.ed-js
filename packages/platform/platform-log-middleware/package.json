{
  "name": "@tsed/platform-log-middleware",
<<<<<<< HEAD
  "version": "7.0.0-beta.8",
=======
  "version": "6.113.0",
>>>>>>> edc607ca
  "description": "Log request middleware module for Ts.ED Framework",
  "private": false,
  "source": "./src/index.ts",
  "main": "./lib/cjs/index.js",
  "module": "./lib/esm/index.js",
  "typings": "./lib/types/index.d.ts",
  "exports": {
    "types": "./lib/types/index.d.ts",
    "import": "./lib/esm/index.js",
    "require": "./lib/cjs/index.js",
    "default": "./lib/esm/index.js"
  },
  "scripts": {
    "build": "yarn barrels && yarn run build:esm && yarn run build:cjs",
    "build:cjs": "tsc --build tsconfig.compile.json",
    "build:esm": "tsc --build tsconfig.compile.esm.json",
    "barrels": "yarn barrelsby --delete -d ./src -e \"\\.spec\\.ts\" -e \"__mock__\" -e \".benchmark.ts\"",
    "test": "cross-env NODE_ENV=test yarn jest --max-workers=2"
  },
  "dependencies": {
    "tslib": "2.3.1"
  },
  "devDependencies": {
<<<<<<< HEAD
    "@tsed/di": "7.0.0-beta.8",
    "@tsed/platform-middlewares": "7.0.0-beta.8",
    "@tsed/platform-params": "7.0.0-beta.8"
  },
  "peerDependencies": {
    "@tsed/di": "^7.0.0-beta.8",
    "@tsed/platform-middlewares": "^7.0.0-beta.8",
    "@tsed/platform-params": "^7.0.0-beta.8"
=======
    "@tsed/di": "6.113.0",
    "@tsed/platform-middlewares": "6.113.0",
    "@tsed/platform-params": "6.113.0"
  },
  "peerDependencies": {
    "@tsed/di": "^6.113.0",
    "@tsed/platform-middlewares": "^6.113.0",
    "@tsed/platform-params": "^6.113.0"
>>>>>>> edc607ca
  },
  "peerDependenciesMeta": {
    "@tsed/di": {
      "optional": false
    },
    "@tsed/platform-middlewares": {
      "optional": false
    },
    "@tsed/platform-params": {
      "optional": false
    }
  }
}<|MERGE_RESOLUTION|>--- conflicted
+++ resolved
@@ -1,10 +1,6 @@
 {
   "name": "@tsed/platform-log-middleware",
-<<<<<<< HEAD
-  "version": "7.0.0-beta.8",
-=======
-  "version": "6.113.0",
->>>>>>> edc607ca
+  "version": "7.0.0-beta.7",
   "description": "Log request middleware module for Ts.ED Framework",
   "private": false,
   "source": "./src/index.ts",
@@ -28,25 +24,14 @@
     "tslib": "2.3.1"
   },
   "devDependencies": {
-<<<<<<< HEAD
-    "@tsed/di": "7.0.0-beta.8",
-    "@tsed/platform-middlewares": "7.0.0-beta.8",
-    "@tsed/platform-params": "7.0.0-beta.8"
+    "@tsed/di": "7.0.0-beta.7",
+    "@tsed/platform-middlewares": "7.0.0-beta.7",
+    "@tsed/platform-params": "7.0.0-beta.7"
   },
   "peerDependencies": {
-    "@tsed/di": "^7.0.0-beta.8",
-    "@tsed/platform-middlewares": "^7.0.0-beta.8",
-    "@tsed/platform-params": "^7.0.0-beta.8"
-=======
-    "@tsed/di": "6.113.0",
-    "@tsed/platform-middlewares": "6.113.0",
-    "@tsed/platform-params": "6.113.0"
-  },
-  "peerDependencies": {
-    "@tsed/di": "^6.113.0",
-    "@tsed/platform-middlewares": "^6.113.0",
-    "@tsed/platform-params": "^6.113.0"
->>>>>>> edc607ca
+    "@tsed/di": "^7.0.0-beta.7",
+    "@tsed/platform-middlewares": "^7.0.0-beta.7",
+    "@tsed/platform-params": "^7.0.0-beta.7"
   },
   "peerDependenciesMeta": {
     "@tsed/di": {
