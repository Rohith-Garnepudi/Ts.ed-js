import {decoratorArgs, prototypeOf, Store, UnsupportedDecoratorType} from "@tsed/core";
import {AuthOptions} from "./authOptions";

class Guard {
  use() {}
}

describe("AuthOptions()", () => {
  describe("when the decorator is use on a method", () => {
    class Test {
      test() {}
    }

    it("should add the middleware on the use stack", () => {
      // WHEN
      AuthOptions(Guard, {
        security: [
          {
            auth: ["email"]
          }
        ],
        responses: {
          "200": {
            description: "Success"
          }
        }
      })(...decoratorArgs(prototypeOf(Test), "test"));

      // THEN
      const store = Store.from(...decoratorArgs(prototypeOf(Test), "test"));
<<<<<<< HEAD
      expect(store.get(Guard)).to.deep.eq({
        security: [
          {
            auth: ["email"]
          }
        ],
        responses: {
          "200": {
            description: "Success"
          }
=======
      expect(store.get("responses")).toEqual({
        "200": {
          description: "Success"
>>>>>>> f5b918a9
        }
      });
    });
  });
  describe("when the decorator is use on a class", () => {
    class Test {
      test() {}
    }

    it("should add the middleware on the use stack", () => {
      // WHEN
      AuthOptions(Guard, {
        security: [
          {
            auth: ["email"]
          }
        ],
        responses: {
          "200": {
            description: "Success"
          }
        }
      })(Test);

      // THEN
      const store = Store.from(...decoratorArgs(prototypeOf(Test), "test"));
<<<<<<< HEAD
      expect(store.get(Guard)).to.deep.eq({
        security: [
          {
            auth: ["email"]
          }
        ],
        responses: {
          "200": {
            description: "Success"
          }
=======
      expect(store.get("responses")).toEqual({
        "200": {
          description: "Success"
>>>>>>> f5b918a9
        }
      });

      store.set("responses", {});
    });
  });
  describe("when the decorator is use on a class and method", () => {
    it("should add the middleware on the use stack", () => {
      // WHEN

      @AuthOptions(Guard, {role: "test"})
      class Test {
        @AuthOptions(Guard, {role: "test2"})
        test() {}

        test2() {}
      }

      // THEN
      const storeTest = Store.from(...decoratorArgs(prototypeOf(Test), "test"));
      const storeTest2 = Store.from(...decoratorArgs(prototypeOf(Test), "test2"));
      expect(storeTest.get(Guard)).toEqual({role: "test2"});
      expect(storeTest2.get(Guard)).toEqual({role: "test"});
    });
  });
  describe("when the decorator is use in another way", () => {
    class Test {
      test() {}
    }

    it("should add the middleware on the use stack", () => {
      // WHEN
      let actualError;
      try {
        AuthOptions(Guard)(Test, "property");
      } catch (er) {
        actualError = er;
      }

      // THEN
      expect(actualError).toBeInstanceOf(UnsupportedDecoratorType);
      expect(actualError.message).toEqual("AuthOptions cannot be used as property.static decorator on Test.property");
    });
  });
});<|MERGE_RESOLUTION|>--- conflicted
+++ resolved
@@ -28,8 +28,7 @@
 
       // THEN
       const store = Store.from(...decoratorArgs(prototypeOf(Test), "test"));
-<<<<<<< HEAD
-      expect(store.get(Guard)).to.deep.eq({
+      expect(store.get(Guard)).toEqual({
         security: [
           {
             auth: ["email"]
@@ -39,11 +38,6 @@
           "200": {
             description: "Success"
           }
-=======
-      expect(store.get("responses")).toEqual({
-        "200": {
-          description: "Success"
->>>>>>> f5b918a9
         }
       });
     });
@@ -70,8 +64,7 @@
 
       // THEN
       const store = Store.from(...decoratorArgs(prototypeOf(Test), "test"));
-<<<<<<< HEAD
-      expect(store.get(Guard)).to.deep.eq({
+      expect(store.get(Guard)).toEqual({
         security: [
           {
             auth: ["email"]
@@ -81,11 +74,6 @@
           "200": {
             description: "Success"
           }
-=======
-      expect(store.get("responses")).toEqual({
-        "200": {
-          description: "Success"
->>>>>>> f5b918a9
         }
       });
 
