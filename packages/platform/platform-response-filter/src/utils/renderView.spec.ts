import {EndpointMetadata, Get, PlatformTest} from "@tsed/common";
import {Ignore, Property, Returns} from "@tsed/schema";
<<<<<<< HEAD
import {View} from "@tsed/platform-views";
import {expect} from "chai";
import Sinon from "sinon";
=======
>>>>>>> f5b918a9
import {renderView} from "./renderView";

describe("renderView", () => {
  beforeEach(() => PlatformTest.create());
  afterEach(() => PlatformTest.reset());

  it("should render content", async () => {
    class Model {
      @Property()
      data: string;

      @Ignore()
      test: string;
    }

    class Test {
      @Get("/")
      @View("view", {options: "options"})
      @Returns(200, Model)
      test() {}
    }

    const ctx = PlatformTest.createRequestContext();
    ctx.endpoint = EndpointMetadata.get(Test, "test");

    jest.spyOn(ctx.response, "render").mockResolvedValue("HTML");

    ctx.data = {data: "data"};

    await renderView(ctx.data, ctx);

    expect(ctx.response.render).toBeCalledWith("view", {
      $ctx: ctx,
      data: "data",
      options: "options"
    });
  });
  it("should throw an error", async () => {
    class Test {
      @Get("/")
      @View("view", {options: "options"})
      test() {}
    }

    const ctx = PlatformTest.createRequestContext();
    ctx.endpoint = EndpointMetadata.get(Test, "test");

    jest.spyOn(ctx.response, "render").mockRejectedValue(new Error("parser error"));

    ctx.data = {data: "data"};

    let actualError: any;
    try {
      await renderView(ctx.data, ctx);
    } catch (er) {
      actualError = er;
    }

    expect(actualError.message).toEqual("Template rendering error: Test.test()\nError: parser error");
  });
});<|MERGE_RESOLUTION|>--- conflicted
+++ resolved
@@ -1,11 +1,8 @@
 import {EndpointMetadata, Get, PlatformTest} from "@tsed/common";
 import {Ignore, Property, Returns} from "@tsed/schema";
-<<<<<<< HEAD
 import {View} from "@tsed/platform-views";
 import {expect} from "chai";
 import Sinon from "sinon";
-=======
->>>>>>> f5b918a9
 import {renderView} from "./renderView";
 
 describe("renderView", () => {
