--- conflicted
+++ resolved
@@ -1,10 +1,6 @@
 {
   "name": "@tsed/platform-serverless-http",
-<<<<<<< HEAD
-  "version": "6.118.0-rc.1",
-=======
   "version": "6.119.1",
->>>>>>> c1d69506
   "description": "Module to support Serverless HTTP function with Ts.ED",
   "source": "./src/index.ts",
   "main": "./lib/cjs/index.js",
@@ -65,30 +61,14 @@
     "tslib": "2.4.0"
   },
   "devDependencies": {
-<<<<<<< HEAD
-    "@tsed/common": "6.118.0-rc.1",
-    "@tsed/core": "6.118.0-rc.1",
-    "@tsed/di": "6.118.0-rc.1",
-    "@tsed/platform-serverless-testing": "6.118.0-rc.1",
-=======
     "@tsed/common": "6.119.1",
     "@tsed/core": "6.119.1",
     "@tsed/di": "6.119.1",
     "@tsed/platform-serverless-testing": "6.119.1",
->>>>>>> c1d69506
     "aws-lambda": "^1.0.7",
     "serverless-http": "^2.7.0"
   },
   "peerDependencies": {
-<<<<<<< HEAD
-    "@tsed/common": "^6.118.0-rc.1",
-    "@tsed/core": "^6.118.0-rc.1",
-    "@tsed/di": "^6.118.0-rc.1",
-    "@tsed/json-mapper": "^6.118.0-rc.1",
-    "@tsed/logger": ">=6.2.0",
-    "@tsed/openspec": "^6.118.0-rc.1",
-    "@tsed/schema": "^6.118.0-rc.1",
-=======
     "@tsed/common": "^6.119.1",
     "@tsed/core": "^6.119.1",
     "@tsed/di": "^6.119.1",
@@ -96,7 +76,6 @@
     "@tsed/logger": ">=6.2.0",
     "@tsed/openspec": "^6.119.1",
     "@tsed/schema": "^6.119.1",
->>>>>>> c1d69506
     "aws-lambda": ">=1.0.7",
     "serverless-http": ">=2.0.0"
   },
