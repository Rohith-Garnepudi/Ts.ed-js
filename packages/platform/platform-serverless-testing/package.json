{
  "name": "@tsed/platform-serverless-testing",
<<<<<<< HEAD
  "version": "6.118.0-rc.1",
=======
  "version": "6.119.1",
>>>>>>> c1d69506
  "description": "Module to test Serverless function with Ts.ED",
  "source": "./src/index.ts",
  "main": "./lib/cjs/index.js",
  "module": "./lib/esm/index.js",
  "typings": "./lib/types/index.d.ts",
  "exports": {
    "types": "./lib/types/index.d.ts",
    "import": "./lib/esm/index.js",
    "require": "./lib/cjs/index.js",
    "default": "./lib/esm/index.js"
  },
  "scripts": {
    "build": "yarn run build:esm && yarn run build:cjs",
    "build:cjs": "tsc --build tsconfig.compile.json",
    "build:esm": "tsc --build tsconfig.compile.esm.json"
  },
  "private": false,
  "keywords": [
    "aws",
    "lambda",
    "functions",
    "TypeScript",
    "typescript",
    "Decorator",
    "decorators",
    "decorator",
    "express",
    "koa",
    "Controller",
    "Inject",
    "ioc",
    "di",
    "mvc",
    "swagger",
    "swagger ui",
    "ES2015",
    "ES6",
    "server",
    "rest",
    "api",
    "validation"
  ],
  "author": {
    "name": "Romain Lenzotti"
  },
  "license": "MIT",
  "bugs": {
    "url": "https://github.com/tsedio/tsed/issues"
  },
  "homepage": "http://tsed.io/",
  "repository": {
    "type": "git",
    "url": "git+https://github.com/tsedio/tsed.git"
  },
  "devDependencies": {
<<<<<<< HEAD
    "@tsed/common": "6.118.0-rc.1",
    "@tsed/core": "6.118.0-rc.1",
    "@tsed/di": "6.118.0-rc.1",
    "@tsed/schema": "6.118.0-rc.1"
=======
    "@tsed/common": "6.119.1",
    "@tsed/core": "6.119.1",
    "@tsed/di": "6.119.1",
    "@tsed/schema": "6.119.1"
>>>>>>> c1d69506
  },
  "dependencies": {
    "aws-lambda": "^1.0.7",
    "tslib": "2.4.0"
  },
  "peerDependencies": {
<<<<<<< HEAD
    "@tsed/common": "^6.118.0-rc.1",
    "@tsed/core": "^6.118.0-rc.1",
    "@tsed/di": "^6.118.0-rc.1",
    "@tsed/json-mapper": "^6.118.0-rc.1",
    "@tsed/logger": ">=6.2.0",
    "@tsed/openspec": "^6.118.0-rc.1",
    "@tsed/schema": "^6.118.0-rc.1"
=======
    "@tsed/common": "^6.119.1",
    "@tsed/core": "^6.119.1",
    "@tsed/di": "^6.119.1",
    "@tsed/json-mapper": "^6.119.1",
    "@tsed/logger": ">=6.2.0",
    "@tsed/openspec": "^6.119.1",
    "@tsed/schema": "^6.119.1"
>>>>>>> c1d69506
  }
}<|MERGE_RESOLUTION|>--- conflicted
+++ resolved
@@ -1,10 +1,6 @@
 {
   "name": "@tsed/platform-serverless-testing",
-<<<<<<< HEAD
-  "version": "6.118.0-rc.1",
-=======
   "version": "6.119.1",
->>>>>>> c1d69506
   "description": "Module to test Serverless function with Ts.ED",
   "source": "./src/index.ts",
   "main": "./lib/cjs/index.js",
@@ -60,32 +56,16 @@
     "url": "git+https://github.com/tsedio/tsed.git"
   },
   "devDependencies": {
-<<<<<<< HEAD
-    "@tsed/common": "6.118.0-rc.1",
-    "@tsed/core": "6.118.0-rc.1",
-    "@tsed/di": "6.118.0-rc.1",
-    "@tsed/schema": "6.118.0-rc.1"
-=======
     "@tsed/common": "6.119.1",
     "@tsed/core": "6.119.1",
     "@tsed/di": "6.119.1",
     "@tsed/schema": "6.119.1"
->>>>>>> c1d69506
   },
   "dependencies": {
     "aws-lambda": "^1.0.7",
     "tslib": "2.4.0"
   },
   "peerDependencies": {
-<<<<<<< HEAD
-    "@tsed/common": "^6.118.0-rc.1",
-    "@tsed/core": "^6.118.0-rc.1",
-    "@tsed/di": "^6.118.0-rc.1",
-    "@tsed/json-mapper": "^6.118.0-rc.1",
-    "@tsed/logger": ">=6.2.0",
-    "@tsed/openspec": "^6.118.0-rc.1",
-    "@tsed/schema": "^6.118.0-rc.1"
-=======
     "@tsed/common": "^6.119.1",
     "@tsed/core": "^6.119.1",
     "@tsed/di": "^6.119.1",
@@ -93,6 +73,5 @@
     "@tsed/logger": ">=6.2.0",
     "@tsed/openspec": "^6.119.1",
     "@tsed/schema": "^6.119.1"
->>>>>>> c1d69506
   }
 }