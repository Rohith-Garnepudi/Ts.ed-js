--- conflicted
+++ resolved
@@ -1,10 +1,6 @@
 {
   "name": "@tsed/platform-test-utils",
-<<<<<<< HEAD
   "version": "7.0.0-beta.4",
-=======
-  "version": "6.112.0",
->>>>>>> e5191629
   "description": "Integration packages",
   "main": "./lib/index.js",
   "typings": "./lib/index.d.ts",
@@ -12,15 +8,9 @@
     "start": "ts-node -r tsconfig-paths/register src/index.ts"
   },
   "dependencies": {
-<<<<<<< HEAD
     "@tsed/common": "7.0.0-beta.4",
     "@tsed/core": "7.0.0-beta.4",
     "@tsed/di": "7.0.0-beta.4"
-=======
-    "@tsed/common": "6.112.0",
-    "@tsed/core": "6.112.0",
-    "@tsed/di": "6.112.0"
->>>>>>> e5191629
   },
   "private": true,
   "devDependencies": {},
