--- conflicted
+++ resolved
@@ -1,10 +1,6 @@
 {
   "name": "@tsed/platform-test-utils",
-<<<<<<< HEAD
-  "version": "6.118.0-rc.1",
-=======
   "version": "6.119.1",
->>>>>>> c1d69506
   "description": "Integration packages",
   "main": "./lib/index.js",
   "typings": "./lib/index.d.ts",
@@ -12,15 +8,9 @@
     "start": "ts-node -r tsconfig-paths/register src/index.ts"
   },
   "dependencies": {
-<<<<<<< HEAD
-    "@tsed/common": "6.118.0-rc.1",
-    "@tsed/core": "6.118.0-rc.1",
-    "@tsed/di": "6.118.0-rc.1"
-=======
     "@tsed/common": "6.119.1",
     "@tsed/core": "6.119.1",
     "@tsed/di": "6.119.1"
->>>>>>> c1d69506
   },
   "private": true,
   "devDependencies": {},
