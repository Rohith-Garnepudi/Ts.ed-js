{
  "name": "@tsed/oidc-provider",
<<<<<<< HEAD
  "version": "7.0.0-beta.8",
=======
  "version": "6.113.0",
>>>>>>> edc607ca
  "description": "OIDC provider package for Ts.ED framework",
  "private": false,
  "contributors": [
    {
      "name": "romakita"
    },
    {
      "name": "stefanvanherwijnen"
    }
  ],
  "source": "./src/index.ts",
  "main": "./lib/cjs/index.js",
  "module": "./lib/esm/index.js",
  "typings": "./lib/types/index.d.ts",
  "exports": {
    "types": "./lib/types/index.d.ts",
    "import": "./lib/esm/index.js",
    "require": "./lib/cjs/index.js",
    "default": "./lib/esm/index.js"
  },
  "scripts": {
    "build": "yarn barrels && yarn run build:esm && yarn run build:cjs",
    "build:cjs": "tsc --build tsconfig.compile.json",
    "build:esm": "tsc --build tsconfig.compile.esm.json",
    "start": "ts-node -r tsconfig-paths/register test/app/index.ts",
    "barrels": "yarn barrelsby --delete -d ./src -e \"\\.spec\\.ts\" -e \"__mock__\" -e \".benchmark.ts\"",
    "test": "cross-env NODE_ENV=test nyc mocha"
  },
  "dependencies": {
<<<<<<< HEAD
    "@tsed/adapters": "7.0.0-beta.8",
=======
    "@tsed/adapters": "6.113.0",
>>>>>>> edc607ca
    "express-urlrewrite": "^1.4.0",
    "jose2": "npm:jose@^2.0.4",
    "koa-mount": "^4.0.0",
    "koa-rewrite": "^3.0.1",
    "lowdb": "3.0.0",
    "tslib": "2.3.1",
    "uuid": "8.3.2"
  },
  "devDependencies": {
<<<<<<< HEAD
    "@tsed/common": "7.0.0-beta.8",
    "@tsed/core": "7.0.0-beta.8",
    "@tsed/di": "7.0.0-beta.8",
    "@tsed/exceptions": "7.0.0-beta.8",
=======
    "@tsed/common": "6.113.0",
    "@tsed/core": "6.113.0",
    "@tsed/di": "6.113.0",
    "@tsed/exceptions": "6.113.0",
>>>>>>> edc607ca
    "@types/lowdb": "1.0.11",
    "@types/oidc-provider": "^7.1.1",
    "@types/uuid": "8.3.4",
    "oidc-provider": "7.10.6"
  },
  "peerDependencies": {
<<<<<<< HEAD
    "@tsed/common": "^7.0.0-beta.8",
=======
    "@tsed/common": "^6.113.0",
>>>>>>> edc607ca
    "oidc-provider": ">=7.3.0"
  },
  "peerDependenciesMeta": {
    "@tsed/common": {
      "optional": false
    }
  }
}<|MERGE_RESOLUTION|>--- conflicted
+++ resolved
@@ -1,10 +1,6 @@
 {
   "name": "@tsed/oidc-provider",
-<<<<<<< HEAD
-  "version": "7.0.0-beta.8",
-=======
-  "version": "6.113.0",
->>>>>>> edc607ca
+  "version": "7.0.0-beta.7",
   "description": "OIDC provider package for Ts.ED framework",
   "private": false,
   "contributors": [
@@ -34,11 +30,7 @@
     "test": "cross-env NODE_ENV=test nyc mocha"
   },
   "dependencies": {
-<<<<<<< HEAD
-    "@tsed/adapters": "7.0.0-beta.8",
-=======
-    "@tsed/adapters": "6.113.0",
->>>>>>> edc607ca
+    "@tsed/adapters": "7.0.0-beta.7",
     "express-urlrewrite": "^1.4.0",
     "jose2": "npm:jose@^2.0.4",
     "koa-mount": "^4.0.0",
@@ -48,28 +40,17 @@
     "uuid": "8.3.2"
   },
   "devDependencies": {
-<<<<<<< HEAD
-    "@tsed/common": "7.0.0-beta.8",
-    "@tsed/core": "7.0.0-beta.8",
-    "@tsed/di": "7.0.0-beta.8",
-    "@tsed/exceptions": "7.0.0-beta.8",
-=======
-    "@tsed/common": "6.113.0",
-    "@tsed/core": "6.113.0",
-    "@tsed/di": "6.113.0",
-    "@tsed/exceptions": "6.113.0",
->>>>>>> edc607ca
+    "@tsed/common": "7.0.0-beta.7",
+    "@tsed/core": "7.0.0-beta.7",
+    "@tsed/di": "7.0.0-beta.7",
+    "@tsed/exceptions": "7.0.0-beta.7",
     "@types/lowdb": "1.0.11",
     "@types/oidc-provider": "^7.1.1",
     "@types/uuid": "8.3.4",
     "oidc-provider": "7.10.6"
   },
   "peerDependencies": {
-<<<<<<< HEAD
-    "@tsed/common": "^7.0.0-beta.8",
-=======
-    "@tsed/common": "^6.113.0",
->>>>>>> edc607ca
+    "@tsed/common": "^7.0.0-beta.7",
     "oidc-provider": ">=7.3.0"
   },
   "peerDependenciesMeta": {
