--- conflicted
+++ resolved
@@ -1,10 +1,6 @@
 {
   "name": "@tsed/exceptions",
-<<<<<<< HEAD
-  "version": "6.118.0-rc.1",
-=======
   "version": "6.119.1",
->>>>>>> c1d69506
   "description": "HTTP exceptions module for Ts.ED Framework and other pure Express application",
   "private": false,
   "source": "./src/index.ts",
