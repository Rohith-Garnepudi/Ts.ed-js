--- conflicted
+++ resolved
@@ -1,10 +1,6 @@
 {
   "name": "@tsed/json-mapper",
-<<<<<<< HEAD
   "version": "7.0.0-beta.13",
-=======
-  "version": "6.117.0",
->>>>>>> f5b918a9
   "description": "Json mapper module for Ts.ED Framework",
   "private": false,
   "source": "./src/index.ts",
@@ -40,7 +36,6 @@
     "tslib": "2.4.0"
   },
   "devDependencies": {
-<<<<<<< HEAD
     "@tsed/core": "7.0.0-beta.13",
     "@tsed/exceptions": "7.0.0-beta.13",
     "@tsed/schema": "7.0.0-beta.13"
@@ -49,16 +44,6 @@
     "@tsed/core": "^7.0.0-beta.13",
     "@tsed/exceptions": "^7.0.0-beta.13",
     "@tsed/schema": "^7.0.0-beta.13"
-=======
-    "@tsed/core": "6.117.0",
-    "@tsed/exceptions": "6.117.0",
-    "@tsed/schema": "6.117.0"
-  },
-  "peerDependencies": {
-    "@tsed/core": "^6.117.0",
-    "@tsed/exceptions": "^6.117.0",
-    "@tsed/schema": "^6.117.0"
->>>>>>> f5b918a9
   },
   "peerDependenciesMeta": {
     "@tsed/core": {
