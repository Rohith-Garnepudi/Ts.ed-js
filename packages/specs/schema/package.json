--- conflicted
+++ resolved
@@ -1,10 +1,6 @@
 {
   "name": "@tsed/schema",
-<<<<<<< HEAD
   "version": "7.0.0-beta.4",
-=======
-  "version": "6.112.0",
->>>>>>> e5191629
   "description": "JsonSchema module for Ts.ED Framework",
   "private": false,
   "source": "./src/index.ts",
@@ -36,12 +32,7 @@
     "tsed"
   ],
   "dependencies": {
-<<<<<<< HEAD
     "@tsed/openspec": "7.0.0-beta.4",
-    "api-spec-converter": "2.12.0",
-=======
-    "@tsed/openspec": "6.112.0",
->>>>>>> e5191629
     "camel-case": "4.1.2",
     "fs-extra": "^10.0.1",
     "json-schema": "0.4.0",
@@ -52,13 +43,8 @@
   },
   "devDependencies": {
     "@apidevtools/swagger-parser": "10.0.3",
-<<<<<<< HEAD
     "@tsed/core": "7.0.0-beta.4",
     "@tsed/openspec": "7.0.0-beta.4",
-=======
-    "@tsed/core": "6.112.0",
-    "@tsed/openspec": "6.112.0",
->>>>>>> e5191629
     "@types/fs-extra": "9.0.13",
     "@types/json-schema": "7.0.11",
     "@types/micromatch": "4.0.2",
@@ -66,13 +52,8 @@
     "api-spec-converter": "2.12.0"
   },
   "peerDependencies": {
-<<<<<<< HEAD
     "@tsed/core": "^7.0.0-beta.4",
     "@tsed/openspec": "^7.0.0-beta.4"
-=======
-    "@tsed/core": "^6.112.0",
-    "@tsed/openspec": "^6.112.0"
->>>>>>> e5191629
   },
   "peerDependenciesMeta": {
     "@tsed/openspec": {
