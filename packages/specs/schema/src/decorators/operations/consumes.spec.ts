import {Consumes, getSpec, OperationPath, SpecTypes} from "@tsed/schema";

describe("Consumes", () => {
<<<<<<< HEAD
  it("should store metadata (OS3)", () => {
=======
  it("should store metadata", () => {
>>>>>>> c20f9cc4
    class MyController {
      @OperationPath("POST", "/")
      @Consumes("text/json")
      get() {}
    }

    expect(getSpec(MyController, {specType: SpecTypes.OPENAPI})).toEqual({
      tags: [
        {
          name: "MyController"
        }
      ],
      paths: {
        "/": {
          post: {
            operationId: "myControllerGet",
            parameters: [],
            responses: {
              "200": {
                description: "Success"
              }
            },
            tags: ["MyController"]
          }
        }
      }
    });
  });
  it("should store metadata (class)", () => {
    @Consumes("text/json")
    class MyController {
      @OperationPath("GET", "/")
      get() {}

      @OperationPath("POST", "/")
      post() {}
    }

    expect(getSpec(MyController, {specType: SpecTypes.OPENAPI})).toEqual({
      paths: {
        "/": {
          get: {
            operationId: "myControllerGet",
            parameters: [],
            responses: {
              "200": {
                description: "Success"
              }
            },
            tags: ["MyController"]
          },
          post: {
            operationId: "myControllerPost",
            parameters: [],
            responses: {
              "200": {
                description: "Success"
              }
            },
            tags: ["MyController"]
          }
        }
      },
      tags: [
        {
          name: "MyController"
        }
      ]
    });
  });
  it("should throw error for unsupported usage", () => {
    class Test {
      test() {}
    }

    let actualError: any;
    try {
      Consumes("text/json")(Test.prototype, "test", 0);
    } catch (er) {
      actualError = er;
    }

    expect(actualError.message).toEqual("Consumes cannot be used as parameter decorator on Test.test.[0]");
  });
});<|MERGE_RESOLUTION|>--- conflicted
+++ resolved
@@ -1,11 +1,7 @@
 import {Consumes, getSpec, OperationPath, SpecTypes} from "@tsed/schema";
 
 describe("Consumes", () => {
-<<<<<<< HEAD
-  it("should store metadata (OS3)", () => {
-=======
   it("should store metadata", () => {
->>>>>>> c20f9cc4
     class MyController {
       @OperationPath("POST", "/")
       @Consumes("text/json")
