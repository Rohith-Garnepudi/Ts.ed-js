import {cleanObject, toMap, Type} from "@tsed/core";
import {OpenSpecHash, OpenSpecRef, OS3Example, OS3Parameter, OS3Schema} from "@tsed/openspec";
<<<<<<< HEAD
import {JsonSchemaOptions} from "../interfaces";
=======
import {JsonSchemaOptions} from "../interfaces/JsonSchemaOptions";
>>>>>>> c20f9cc4
import {execMapper} from "../registries/JsonSchemaMapperContainer";
import {NestedGenerics, popGenerics} from "../utils/generics";
import {JsonMap} from "./JsonMap";
import {formatParameterType, isParameterType, JsonParameterTypes} from "./JsonParameterTypes";
import {JsonSchema} from "./JsonSchema";
<<<<<<< HEAD
import {SpecTypes} from "./SpecTypes";
=======
import {createRefName} from "../utils/ref";
>>>>>>> c20f9cc4

export class JsonParameter extends JsonMap<OS3Parameter<JsonSchema>> implements NestedGenerics {
  nestedGenerics: Type<any>[][] = [];
  groups: string[];
  $schema: JsonSchema;
  expression: string;

  getName() {
    const name = this.get("name");

    if (this.get("in") === "files") {
      return name.split(".")[0];
    }

    return name;
  }

  name(name: string): this {
    this.set("name", name);

    return this;
  }

  examples(examples: OpenSpecHash<OS3Example | OpenSpecRef>) {
    super.set("examples", examples);

    return this;
  }

  description(description: string): this {
    this.set("description", description);

    return this;
  }

  in(inType: string, expression: string | any = ""): this {
    this.set("in", formatParameterType(inType));
    this.expression = expression;

    return this;
  }

  required(required: boolean): this {
    this.set("required", required);

    return this;
  }

  schema(schema: JsonSchema): this {
    this.$schema = schema;

    return this;
  }

  toJSON(options: JsonSchemaOptions = {}) {
    if (!isParameterType(this.get("in"))) {
      return null;
    }

    const schemasContainer = toMap<string, OS3Schema>(options.schemas || {});

    return this.build({...options, groups: this.groups}, schemasContainer);
  }

  private build(options: JsonSchemaOptions, schemasContainer: Map<string, OS3Schema>) {
    const {type, schema, ...parameter} = super.toJSON(options);

    const jsonSchema = execMapper("item", this.$schema, {
      ...options,
      ...popGenerics(this)
    });

    parameter.required = parameter.required || this.get("in") === JsonParameterTypes.PATH;

    switch (this.get("in")) {
      case JsonParameterTypes.FILES:
        return this.getFileSchema(jsonSchema, parameter);
      case JsonParameterTypes.QUERY:
        if (jsonSchema.$ref) {
          if (!parameter.name) {
            return this.refToParameters(parameter, options, schemasContainer);
          }

<<<<<<< HEAD
    if (["query"].includes(this.get("in")) && jsonSchema.$ref) {
      if (!parameter.name) {
        return this.refToParameters(parameter, options, schemasContainer);
      }

      parameter.style = "deepObject";
=======
          parameter.style = "deepObject";
        }
        break;
    }

    parameter.schema = jsonSchema;

    return parameter;
  }

  private getFileSchema(jsonSchema: any, parameter: Pick<any, string | number | symbol>) {
    const schema = {
      type: "string",
      format: "binary",
      oneOf: undefined
    };

    if (jsonSchema.type === "array") {
      jsonSchema.items = cleanObject({
        ...jsonSchema.items,
        ...schema
      });

      parameter.schema = jsonSchema;
    } else {
      parameter.schema = cleanObject({
        ...jsonSchema,
        ...schema
      });
>>>>>>> c20f9cc4
    }

    return parameter;
  }

  private refToParameters(parameter: any, options: JsonSchemaOptions, schemasContainer: Map<string, OS3Schema>) {
<<<<<<< HEAD
    const schema = options.schemas![this.$schema.getName()];
=======
    const name = createRefName(this.$schema.getName(), options);
    const schema = options.schemas![name];
>>>>>>> c20f9cc4

    if (options.schemas![name] && !schemasContainer.has(name)) {
      delete options.schemas![this.$schema.getName()];
    }

    return Object.entries(schema.properties || {}).reduce((params, [key, {description, ...prop}]: [string, any]) => {
      return [
        ...params,
        cleanObject({
          ...parameter,
          name: key,
          required: (schema.required || []).includes(key),
          description,
          schema: prop,
          style: prop.$ref ? "deepObject" : undefined
        })
      ];
    }, []);
  }
}<|MERGE_RESOLUTION|>--- conflicted
+++ resolved
@@ -1,20 +1,12 @@
 import {cleanObject, toMap, Type} from "@tsed/core";
 import {OpenSpecHash, OpenSpecRef, OS3Example, OS3Parameter, OS3Schema} from "@tsed/openspec";
-<<<<<<< HEAD
-import {JsonSchemaOptions} from "../interfaces";
-=======
 import {JsonSchemaOptions} from "../interfaces/JsonSchemaOptions";
->>>>>>> c20f9cc4
 import {execMapper} from "../registries/JsonSchemaMapperContainer";
 import {NestedGenerics, popGenerics} from "../utils/generics";
 import {JsonMap} from "./JsonMap";
 import {formatParameterType, isParameterType, JsonParameterTypes} from "./JsonParameterTypes";
 import {JsonSchema} from "./JsonSchema";
-<<<<<<< HEAD
-import {SpecTypes} from "./SpecTypes";
-=======
 import {createRefName} from "../utils/ref";
->>>>>>> c20f9cc4
 
 export class JsonParameter extends JsonMap<OS3Parameter<JsonSchema>> implements NestedGenerics {
   nestedGenerics: Type<any>[][] = [];
@@ -98,14 +90,6 @@
             return this.refToParameters(parameter, options, schemasContainer);
           }
 
-<<<<<<< HEAD
-    if (["query"].includes(this.get("in")) && jsonSchema.$ref) {
-      if (!parameter.name) {
-        return this.refToParameters(parameter, options, schemasContainer);
-      }
-
-      parameter.style = "deepObject";
-=======
           parameter.style = "deepObject";
         }
         break;
@@ -135,19 +119,14 @@
         ...jsonSchema,
         ...schema
       });
->>>>>>> c20f9cc4
     }
 
     return parameter;
   }
 
   private refToParameters(parameter: any, options: JsonSchemaOptions, schemasContainer: Map<string, OS3Schema>) {
-<<<<<<< HEAD
-    const schema = options.schemas![this.$schema.getName()];
-=======
     const name = createRefName(this.$schema.getName(), options);
     const schema = options.schemas![name];
->>>>>>> c20f9cc4
 
     if (options.schemas![name] && !schemasContainer.has(name)) {
       delete options.schemas![this.$schema.getName()];
