export enum SpecTypes {
  JSON = "jsonschema",
<<<<<<< HEAD
=======
  SWAGGER = "swagger2",
>>>>>>> c20f9cc4
  OPENAPI = "openapi3"
}<|MERGE_RESOLUTION|>--- conflicted
+++ resolved
@@ -1,8 +1,5 @@
 export enum SpecTypes {
   JSON = "jsonschema",
-<<<<<<< HEAD
-=======
   SWAGGER = "swagger2",
->>>>>>> c20f9cc4
   OPENAPI = "openapi3"
 }