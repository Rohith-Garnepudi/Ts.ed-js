import {array, getJsonSchema, getSpec, oneOf, SpecTypes, string} from "../src";
import {
  CollectionOf,
  Default,
  Description,
  For,
  Generics,
  Integer,
  Min,
  MinLength,
  OperationPath,
  Path,
  Property,
  Returns
} from "@tsed/schema";
import {validateSpec} from "./helpers/validateSpec";
import {QueryParams} from "@tsed/platform-params";

export class Pageable {
  @Integer()
  @Min(0)
  @Default(0)
  @Description("Page number.")
  page: number = 0;

  @Integer()
  @Min(1)
  @Default(20)
  @Description("Number of objects per page.")
  size: number = 20;

  @For(SpecTypes.JSON, oneOf(string(), array().items(string()).maxItems(2)))
  @For(SpecTypes.OPENAPI, array().items(string()).maxItems(2))
  @Description("Sorting criteria: property(,asc|desc). Default sort order is ascending. Multiple sort criteria are supported.")
  sort: string[];

  constructor(options: Partial<Pageable>) {
    options.page && (this.page = options.page);
    options.size && (this.size = options.size);
    options.sort && (this.sort = options.sort);
  }

  get offset() {
    return this.page ? this.page * this.limit : 0;
  }

  get limit() {
    return this.size;
  }
}

@Generics("T")
class Pagination<T> extends Pageable {
  @CollectionOf("T")
  data: T[];

  @Integer()
  @MinLength(0)
  totalCount: number = 0;

  constructor({data, totalCount, pageable}: Partial<Pagination<T>> & {pageable: Pageable}) {
    super(pageable);
    data && (this.data = data);
    totalCount && (this.totalCount = totalCount);
  }

  get isPaginated() {
    return this.data.length < this.totalCount;
  }
}

class Product {
  @Property()
  id: string;

  @Property()
  title: string;

  constructor({id, title}: Partial<Product> = {}) {
    id && (this.id = id);
    title && (this.title = title);
  }
}

@Path("/pageable")
class TestPageableCtrl {
  @OperationPath("GET", "/")
  @Returns(206, Pagination).Of(Product).Title("PaginatedProduct")
  @Returns(200, Pagination).Of(Product).Title("PaginatedProduct")
  async get(@QueryParams() pageableOptions: Pageable, @QueryParams("all") all: boolean) {
    return new Pagination<Product>({
      data: [
        new Product({
          id: "100",
          title: "CANON D3000"
        })
      ],
      totalCount: all ? 1 : 100, // just for test
      pageable: pageableOptions
    });
  }
}

describe("Spec: Pageable", () => {
  it("should generate the JSON", () => {
    const schema = getJsonSchema(Pageable);

    expect(schema).toEqual({
      properties: {
        page: {
          default: 0,
          description: "Page number.",
          minimum: 0,
          multipleOf: 1,
          type: "integer"
        },
        size: {
          default: 20,
          description: "Number of objects per page.",
          minimum: 1,
          multipleOf: 1,
          type: "integer"
        },
        sort: {
          description: "Sorting criteria: property(,asc|desc). Default sort order is ascending. Multiple sort criteria are supported.",
          oneOf: [
            {
              type: "string"
            },
            {
              items: {
                type: "string"
              },
              maxItems: 2,
              type: "array"
            }
          ]
        }
      },
      type: "object"
    });
  });
  it("should generate the OS3", async () => {
    const spec = getSpec(TestPageableCtrl, {specType: SpecTypes.OPENAPI});

    expect(spec).toEqual({
      paths: {
        "/pageable": {
          get: {
            operationId: "testPageableCtrlGet",
            parameters: [
              {
                in: "query",
                required: false,
                name: "page",
                description: "Page number.",
                schema: {type: "integer", default: 0, minimum: 0, multipleOf: 1}
              },
              {
                in: "query",
                required: false,
                name: "size",
                description: "Number of objects per page.",
                schema: {
                  type: "integer",
                  default: 20,
                  minimum: 1,
                  multipleOf: 1
                }
              },
              {
                in: "query",
                required: false,
                name: "sort",
                description:
                  "Sorting criteria: property(,asc|desc). Default sort order is ascending. Multiple sort criteria are supported.",
                schema: {
                  items: {
                    type: "string"
                  },
                  maxItems: 2,
                  type: "array"
                }
              },
              {in: "query", name: "all", required: false, schema: {type: "boolean"}}
            ],
            responses: {
              "200": {
                content: {"application/json": {schema: {$ref: "#/components/schemas/PaginatedProduct"}}},
                description: "Success"
              },
              "206": {
                content: {"application/json": {schema: {$ref: "#/components/schemas/PaginatedProduct"}}},
                description: "Partial Content"
              }
            },
            tags: ["TestPageableCtrl"]
          }
        }
      },
      tags: [{name: "TestPageableCtrl"}],
      components: {
        schemas: {
          Product: {
            type: "object",
            properties: {id: {type: "string"}, title: {type: "string"}}
          },
          PaginatedProduct: {
            type: "object",
            properties: {
              page: {
                type: "integer",
                description: "Page number.",
                default: 0,
                minimum: 0,
                multipleOf: 1
              },
              size: {
                type: "integer",
                description: "Number of objects per page.",
                default: 20,
                minimum: 1,
                multipleOf: 1
              },
              sort: {
                description:
                  "Sorting criteria: property(,asc|desc). Default sort order is ascending. Multiple sort criteria are supported.",
                items: {
                  type: "string"
                },
                maxItems: 2,
                type: "array"
              },
              data: {type: "array", items: {$ref: "#/components/schemas/Product"}},
              totalCount: {type: "integer", minLength: 0, multipleOf: 1}
            }
          }
        }
      }
    });
<<<<<<< HEAD
    expect(await validateSpec(spec)).toBe(true);
=======
    expect(await validateSpec(spec, SpecTypes.OPENAPI)).toBe(true);
>>>>>>> c20f9cc4
  });
});<|MERGE_RESOLUTION|>--- conflicted
+++ resolved
@@ -31,6 +31,7 @@
 
   @For(SpecTypes.JSON, oneOf(string(), array().items(string()).maxItems(2)))
   @For(SpecTypes.OPENAPI, array().items(string()).maxItems(2))
+  @For(SpecTypes.SWAGGER, array().items(string()).maxItems(2))
   @Description("Sorting criteria: property(,asc|desc). Default sort order is ascending. Multiple sort criteria are supported.")
   sort: string[];
 
@@ -238,10 +239,6 @@
         }
       }
     });
-<<<<<<< HEAD
-    expect(await validateSpec(spec)).toBe(true);
-=======
     expect(await validateSpec(spec, SpecTypes.OPENAPI)).toBe(true);
->>>>>>> c20f9cc4
   });
 });