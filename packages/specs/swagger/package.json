{
  "name": "@tsed/swagger",
<<<<<<< HEAD
  "version": "6.118.0-rc.1",
=======
  "version": "6.119.1",
>>>>>>> c1d69506
  "description": "Swagger package for Ts.ED framework",
  "private": false,
  "source": "./src/index.ts",
  "main": "./lib/cjs/index.js",
  "module": "./lib/esm/index.js",
  "typings": "./lib/types/index.d.ts",
  "exports": {
    "types": "./lib/types/index.d.ts",
    "import": "./lib/esm/index.js",
    "require": "./lib/cjs/index.js",
    "default": "./lib/esm/index.js"
  },
  "scripts": {
    "clean": "rm -rf lib",
    "build": "yarn clean && yarn barrels && yarn run build:esm && yarn run build:cjs && cp -r ./views ./lib/views",
    "build:cjs": "tsc --build tsconfig.compile.json",
    "build:esm": "tsc --build tsconfig.compile.esm.json",
    "barrels": "yarn barrelsby --delete -d ./src -e \"\\.spec\\.ts\" -e \"__mock__\" -e \".benchmark.ts\"",
    "start": "ts-node -r tsconfig-paths/register test/app/index.ts",
    "test": "cross-env NODE_ENV=test yarn jest --max-workers=2"
  },
  "dependencies": {
<<<<<<< HEAD
    "@tsed/openspec": "6.118.0-rc.1",
=======
    "@tsed/openspec": "6.119.1",
>>>>>>> c1d69506
    "fs-extra": "10.0.1",
    "micromatch": "4.0.5",
    "swagger-ui-dist": "^4.5.2",
    "tslib": "2.4.0"
  },
  "devDependencies": {
<<<<<<< HEAD
    "@tsed/common": "6.118.0-rc.1",
    "@tsed/core": "6.118.0-rc.1",
    "@tsed/di": "6.118.0-rc.1",
    "@tsed/json-mapper": "6.118.0-rc.1",
    "@tsed/openspec": "6.118.0-rc.1",
    "@tsed/schema": "6.118.0-rc.1",
    "@types/swagger-ui-dist": ">=3.30.1"
  },
  "peerDependencies": {
    "@tsed/common": "^6.118.0-rc.1"
=======
    "@tsed/common": "6.119.1",
    "@tsed/core": "6.119.1",
    "@tsed/di": "6.119.1",
    "@tsed/json-mapper": "6.119.1",
    "@tsed/openspec": "6.119.1",
    "@tsed/schema": "6.119.1",
    "@types/swagger-ui-dist": ">=3.30.1"
  },
  "peerDependencies": {
    "@tsed/common": "^6.119.1"
>>>>>>> c1d69506
  },
  "peerDependenciesMeta": {
    "@tsed/common": {
      "optional": false
    }
  }
}<|MERGE_RESOLUTION|>--- conflicted
+++ resolved
@@ -1,10 +1,6 @@
 {
   "name": "@tsed/swagger",
-<<<<<<< HEAD
-  "version": "6.118.0-rc.1",
-=======
   "version": "6.119.1",
->>>>>>> c1d69506
   "description": "Swagger package for Ts.ED framework",
   "private": false,
   "source": "./src/index.ts",
@@ -27,29 +23,13 @@
     "test": "cross-env NODE_ENV=test yarn jest --max-workers=2"
   },
   "dependencies": {
-<<<<<<< HEAD
-    "@tsed/openspec": "6.118.0-rc.1",
-=======
     "@tsed/openspec": "6.119.1",
->>>>>>> c1d69506
     "fs-extra": "10.0.1",
     "micromatch": "4.0.5",
     "swagger-ui-dist": "^4.5.2",
     "tslib": "2.4.0"
   },
   "devDependencies": {
-<<<<<<< HEAD
-    "@tsed/common": "6.118.0-rc.1",
-    "@tsed/core": "6.118.0-rc.1",
-    "@tsed/di": "6.118.0-rc.1",
-    "@tsed/json-mapper": "6.118.0-rc.1",
-    "@tsed/openspec": "6.118.0-rc.1",
-    "@tsed/schema": "6.118.0-rc.1",
-    "@types/swagger-ui-dist": ">=3.30.1"
-  },
-  "peerDependencies": {
-    "@tsed/common": "^6.118.0-rc.1"
-=======
     "@tsed/common": "6.119.1",
     "@tsed/core": "6.119.1",
     "@tsed/di": "6.119.1",
@@ -60,7 +40,6 @@
   },
   "peerDependencies": {
     "@tsed/common": "^6.119.1"
->>>>>>> c1d69506
   },
   "peerDependenciesMeta": {
     "@tsed/common": {
