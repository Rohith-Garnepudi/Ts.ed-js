import {BodyParams, Controller, Get, PathParams, PlatformTest, Post} from "@tsed/common";
import {ObjectID} from "@tsed/mongoose";
import {MergeParams, PlatformExpress} from "@tsed/platform-express";
import {Consumes, Description, Returns} from "@tsed/schema";
import {Docs, Hidden} from "@tsed/swagger";
import SuperTest from "supertest";
import {Calendar} from "./app/models/Calendar";
import {Server} from "./app/Server";

@Controller("/admin")
@Hidden()
class AdminCtrl {
  @Get("/")
  get() {}
}

@Controller("/events")
@MergeParams(true)
class EventCtrl {
  @Get("/")
  @Description("Events")
  get() {}
}

@Controller("/admin")
@Docs("admin")
class BackAdminCtrl {
  @Get("/")
  @Description("Admins")
  get() {}
}

@Controller({
  path: "/calendars",
  children: [AdminCtrl, EventCtrl]
})
class CalendarsController {
  @Get("/:id")
  @Returns(200, Calendar)
  async get(@PathParams("id") @ObjectID() id: string): Promise<Calendar> {
    return new Calendar({id, name: "test"});
  }

  @Get("/")
  @Returns(200, Array).Of(Calendar)
  async getAll(): Promise<Calendar[]> {
    return [new Calendar({id: 1, name: "name"}), new Calendar({id: 2, name: "name"})];
  }

  @Post("/csv")
  @Consumes("text/plain")
  @Returns(200, String).ContentType("text/plain")
  async csv(@BodyParams() csvLines: string): Promise<string> {
    return "";
  }

  @Get("/hidden")
  @Hidden()
  @Description("Admins")
  getHidden() {}
}

describe("Swagger integration", () => {
<<<<<<< HEAD
=======
  describe("OpenSpec2", () => {
    let request: SuperTest.SuperTest<SuperTest.Test>;
    beforeEach(
      PlatformTest.bootstrap(Server, {
        platform: PlatformExpress,
        mount: {
          "/rest": [CalendarsController]
        }
      })
    );
    beforeEach(() => {
      request = SuperTest(PlatformTest.callback());
    });
    afterEach(PlatformTest.reset);

    it("should swagger spec", async () => {
      const response = await request.get("/v2/doc/swagger.json").expect(200);
      const result = await request.get("/rest/calendars").expect(200);

      expect(result.body).toEqual([
        {
          id: 1,
          name: "name"
        },
        {
          id: 2,
          name: "name"
        }
      ]);
      expect(response.body).toEqual({
        consumes: ["application/json"],
        definitions: {
          Calendar: {
            properties: {
              id: {
                type: "string"
              },
              name: {
                minLength: 1,
                type: "string"
              }
            },
            required: ["name"],
            type: "object"
          }
        },
        info: {
          title: "Swagger title",
          version: "1.2.0"
        },
        paths: {
          "/rest/calendars": {
            get: {
              operationId: "calendarsControllerGetAll",
              parameters: [],
              produces: ["application/json"],
              responses: {
                "200": {
                  description: "Success",
                  schema: {
                    items: {
                      $ref: "#/definitions/Calendar"
                    },
                    type: "array"
                  }
                }
              },
              tags: ["CalendarsController"]
            }
          },
          "/rest/calendars/csv": {
            post: {
              consumes: ["text/plain"],
              operationId: "calendarsControllerCsv",
              parameters: [
                {
                  in: "body",
                  name: "body",
                  required: false,
                  schema: {
                    type: "string"
                  }
                }
              ],
              produces: ["text/plain"],
              responses: {
                "200": {
                  description: "Success",
                  schema: {
                    type: "string"
                  }
                }
              },
              tags: ["CalendarsController"]
            }
          },
          "/rest/calendars/events": {
            get: {
              description: "Events",
              operationId: "eventCtrlGet",
              parameters: [],
              responses: {
                "200": {
                  description: "Success"
                }
              },
              tags: ["EventCtrl"]
            }
          },
          "/rest/calendars/{id}": {
            get: {
              operationId: "calendarsControllerGet",
              parameters: [
                {
                  description: "Mongoose ObjectId",
                  in: "path",
                  name: "id",
                  pattern: "^[0-9a-fA-F]{24}$",
                  required: true,
                  type: "string"
                }
              ],
              produces: ["application/json"],
              responses: {
                "200": {
                  description: "Success",
                  schema: {
                    $ref: "#/definitions/Calendar"
                  }
                }
              },
              tags: ["CalendarsController"]
            }
          }
        },
        produces: ["application/json"],
        swagger: "2.0",
        tags: [
          {
            name: "EventCtrl"
          },
          {
            name: "CalendarsController"
          }
        ]
      });
    });
  });
>>>>>>> c20f9cc4
  describe("OpenSpec3", () => {
    let request: SuperTest.SuperTest<SuperTest.Test>;
    beforeEach(
      PlatformTest.bootstrap(Server, {
        platform: PlatformExpress,
        mount: {
          "/rest": [CalendarsController]
        }
      })
    );
    beforeEach(() => {
      request = SuperTest(PlatformTest.callback());
    });
    afterEach(PlatformTest.reset);

    it("should swagger spec", async () => {
      const response = await request.get("/v3/doc/swagger.json").expect(200);
      const result = await request.get("/rest/calendars").expect(200);

      expect(result.body).toEqual([
        {
          id: 1,
          name: "name"
        },
        {
          id: 2,
          name: "name"
        }
      ]);

      expect(response.body).toEqual({
        info: {version: "1.0.0", title: "Api documentation"},
        openapi: "3.0.1",
        paths: {
          "/rest/calendars/events": {
            get: {
              operationId: "eventCtrlGet",
              parameters: [],
              responses: {"200": {description: "Success"}},
              description: "Events",
              tags: ["EventCtrl"]
            }
          },
          "/rest/calendars/{id}": {
            get: {
              operationId: "calendarsControllerGet",
              parameters: [
                {
                  description: "Mongoose ObjectId",
                  in: "path",
                  name: "id",
                  required: true,
                  schema: {
                    example: "5ce7ad3028890bd71749d477",
                    pattern: "^[0-9a-fA-F]{24}$",
                    type: "string"
                  }
                }
              ],
              responses: {
                "200": {
                  content: {"application/json": {schema: {$ref: "#/components/schemas/Calendar"}}},
                  description: "Success"
                }
              },
              tags: ["CalendarsController"]
            }
          },
          "/rest/calendars": {
            get: {
              operationId: "calendarsControllerGetAll",
              parameters: [],
              responses: {
                "200": {
                  content: {
                    "application/json": {
                      schema: {
                        type: "array",
                        items: {$ref: "#/components/schemas/Calendar"}
                      }
                    }
                  },
                  description: "Success"
                }
              },
              tags: ["CalendarsController"]
            }
          },
          "/rest/calendars/csv": {
            post: {
              operationId: "calendarsControllerCsv",
              parameters: [],
              requestBody: {
                content: {
                  "text/plain": {
                    schema: {
                      type: "string"
                    }
                  }
                },
                required: false
              },
              responses: {
                "200": {
                  content: {
                    "text/plain": {
                      schema: {
                        type: "string"
                      }
                    }
                  },
                  description: "Success"
                }
              },
              tags: ["CalendarsController"]
            }
          }
        },
        tags: [{name: "EventCtrl"}, {name: "CalendarsController"}],
        components: {
          schemas: {
            Calendar: {
              type: "object",
              properties: {id: {type: "string"}, name: {type: "string", minLength: 1}},
              required: ["name"]
            }
          }
        }
      });
    });
  });
});<|MERGE_RESOLUTION|>--- conflicted
+++ resolved
@@ -61,8 +61,6 @@
 }
 
 describe("Swagger integration", () => {
-<<<<<<< HEAD
-=======
   describe("OpenSpec2", () => {
     let request: SuperTest.SuperTest<SuperTest.Test>;
     beforeEach(
@@ -211,7 +209,6 @@
       });
     });
   });
->>>>>>> c20f9cc4
   describe("OpenSpec3", () => {
     let request: SuperTest.SuperTest<SuperTest.Test>;
     beforeEach(
