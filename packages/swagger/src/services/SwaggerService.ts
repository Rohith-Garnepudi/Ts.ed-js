--- conflicted
+++ resolved
@@ -12,8 +12,7 @@
     private injectorService: InjectorService,
     private platform: Platform,
     @Configuration() private configuration: Configuration
-  ) {
-  }
+  ) {}
 
   /**
    *
@@ -73,7 +72,7 @@
 
     /* istanbul ignore next */
     const {title = "Api documentation", description = "", version: versionInfo, termsOfService = "", contact, license} =
-    spec.info || ({} as any);
+      spec.info || ({} as any);
 
     return deepExtends(
       {
@@ -124,22 +123,7 @@
             rootPath: `${options.rootPath}${provider.path}`
           });
 
-<<<<<<< HEAD
           options.append(spec);
-=======
-    ctrl.endpoints.forEach((endpoint: EndpointMetadata) => {
-      if (endpoint.store.get("hidden")) {
-        return;
-      }
-
-      endpoint.pathsMethods.forEach((pathMethod) => {
-        /* istanbul ignore else */
-        if (!!pathMethod.method) {
-          const builder = new OpenApiEndpointBuilder(endpoint, endpointUrl, pathMethod, getOperationId).build();
-
-          deepExtends(paths, builder.paths);
-          deepExtends(definitions, builder.definitions);
->>>>>>> 0de5a4ea
         }
       });
 
