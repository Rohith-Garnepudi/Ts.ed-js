--- conflicted
+++ resolved
@@ -21,12 +21,7 @@
   ],
   "check-coverage": true,
   "statements": 100,
-<<<<<<< HEAD
-  "branches": 90.63,
+  "branches": 90.62,
   "functions": 100,
-=======
-  "branches": 90.62,
-  "functions": 85.71,
->>>>>>> c20f9cc4
   "lines": 100
 }