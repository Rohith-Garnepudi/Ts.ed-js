--- conflicted
+++ resolved
@@ -1,10 +1,6 @@
 {
   "name": "@tsed/agenda",
-<<<<<<< HEAD
   "version": "7.0.0-rc.5",
-=======
-  "version": "6.132.0",
->>>>>>> 70a88fe7
   "description": "Agenda package for Ts.ED framework",
   "source": "./src/index.ts",
   "main": "./lib/cjs/index.js",
@@ -33,15 +29,9 @@
   },
   "private": false,
   "devDependencies": {
-<<<<<<< HEAD
     "@tsed/common": "7.0.0-rc.5",
     "@tsed/core": "7.0.0-rc.5",
     "@tsed/di": "7.0.0-rc.5",
-=======
-    "@tsed/common": "6.132.0",
-    "@tsed/core": "6.132.0",
-    "@tsed/di": "6.132.0",
->>>>>>> 70a88fe7
     "agenda": "^4.1.3"
   },
   "peerDependencies": {
