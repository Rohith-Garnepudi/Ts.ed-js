--- conflicted
+++ resolved
@@ -1,10 +1,6 @@
 {
   "name": "@tsed/agenda",
-<<<<<<< HEAD
   "version": "7.0.0-beta.4",
-=======
-  "version": "6.112.0",
->>>>>>> e5191629
   "description": "Agenda package for Ts.ED framework",
   "source": "./src/index.ts",
   "main": "./lib/cjs/index.js",
@@ -33,15 +29,9 @@
   },
   "private": false,
   "devDependencies": {
-<<<<<<< HEAD
     "@tsed/common": "7.0.0-beta.4",
     "@tsed/core": "7.0.0-beta.4",
     "@tsed/di": "7.0.0-beta.4",
-=======
-    "@tsed/common": "6.112.0",
-    "@tsed/core": "6.112.0",
-    "@tsed/di": "6.112.0",
->>>>>>> e5191629
     "agenda": "^4.1.3"
   },
   "peerDependencies": {
