--- conflicted
+++ resolved
@@ -1,10 +1,6 @@
 {
   "name": "@tsed/components-scan",
-<<<<<<< HEAD
   "version": "7.0.0-beta.13",
-=======
-  "version": "6.114.14",
->>>>>>> 685bdfa9
   "description": "Components scan utilities for Ts.ED Framework",
   "private": false,
   "source": "./src/index.ts",
@@ -30,13 +26,8 @@
     "tslib": "2.3.1"
   },
   "devDependencies": {
-<<<<<<< HEAD
     "@tsed/core": "7.0.0-beta.13",
     "@tsed/di": "7.0.0-beta.13",
-=======
-    "@tsed/core": "6.114.14",
-    "@tsed/di": "6.114.14",
->>>>>>> 685bdfa9
     "@types/normalize-path": "^3.0.0"
   },
   "peerDependencies": {}
