{
  "name": "@tsed/event-emitter",
<<<<<<< HEAD
  "version": "7.0.0-rc.5",
=======
  "version": "6.132.0",
>>>>>>> 70a88fe7
  "description": "EventEmitter package for Ts.ED framework",
  "contributors": [
    {
      "name": "Oliver Christen"
    }
  ],
  "source": "./src/index.ts",
  "main": "./lib/cjs/index.js",
  "module": "./lib/esm/index.js",
  "typings": "./lib/types/index.d.ts",
  "exports": {
    "types": "./lib/types/index.d.ts",
    "import": "./lib/esm/index.js",
    "require": "./lib/cjs/index.js",
    "default": "./lib/esm/index.js"
  },
  "scripts": {
    "build": "yarn barrels && yarn run build:esm && yarn run build:cjs",
    "build:cjs": "tsc --build tsconfig.compile.json",
    "build:esm": "tsc --build tsconfig.compile.esm.json",
    "barrels": "yarn barrelsby --delete -d ./src -e \"\\.spec\\.ts\" -e \"__mock__\" -e \".benchmark.ts\"",
    "test": "cross-env NODE_ENV=test yarn jest --max-workers=2"
  },
  "dependencies": {
    "tslib": "2.4.0"
  },
  "private": false,
  "devDependencies": {
<<<<<<< HEAD
    "@tsed/common": "7.0.0-rc.5",
    "@tsed/core": "7.0.0-rc.5",
    "@tsed/di": "7.0.0-rc.5",
=======
    "@tsed/common": "6.132.0",
    "@tsed/core": "6.132.0",
    "@tsed/di": "6.132.0",
>>>>>>> 70a88fe7
    "eventemitter2": "^6.4.4"
  },
  "peerDependencies": {
    "eventemitter2": "^6.4.4"
  }
}<|MERGE_RESOLUTION|>--- conflicted
+++ resolved
@@ -1,10 +1,6 @@
 {
   "name": "@tsed/event-emitter",
-<<<<<<< HEAD
   "version": "7.0.0-rc.5",
-=======
-  "version": "6.132.0",
->>>>>>> 70a88fe7
   "description": "EventEmitter package for Ts.ED framework",
   "contributors": [
     {
@@ -33,15 +29,9 @@
   },
   "private": false,
   "devDependencies": {
-<<<<<<< HEAD
     "@tsed/common": "7.0.0-rc.5",
     "@tsed/core": "7.0.0-rc.5",
     "@tsed/di": "7.0.0-rc.5",
-=======
-    "@tsed/common": "6.132.0",
-    "@tsed/core": "6.132.0",
-    "@tsed/di": "6.132.0",
->>>>>>> 70a88fe7
     "eventemitter2": "^6.4.4"
   },
   "peerDependencies": {
