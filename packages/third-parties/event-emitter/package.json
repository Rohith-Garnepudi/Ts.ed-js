--- conflicted
+++ resolved
@@ -1,10 +1,6 @@
 {
   "name": "@tsed/event-emitter",
-<<<<<<< HEAD
   "version": "7.0.0-beta.3",
-=======
-  "version": "6.110.2",
->>>>>>> c20f9cc4
   "description": "EventEmitter package for Ts.ED framework",
   "contributors": [
     {
@@ -33,15 +29,9 @@
   },
   "private": false,
   "devDependencies": {
-<<<<<<< HEAD
     "@tsed/common": "7.0.0-beta.3",
     "@tsed/core": "7.0.0-beta.3",
     "@tsed/di": "7.0.0-beta.3",
-=======
-    "@tsed/common": "6.110.2",
-    "@tsed/core": "6.110.2",
-    "@tsed/di": "6.110.2",
->>>>>>> c20f9cc4
     "eventemitter2": "^6.4.4"
   },
   "peerDependencies": {
