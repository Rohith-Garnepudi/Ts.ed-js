{
  "name": "@tsed/formio-types",
<<<<<<< HEAD
  "version": "7.0.0-beta.3",
=======
  "version": "6.110.2",
>>>>>>> c20f9cc4
  "description": "Formio types definition package for Ts.ED framework",
  "private": false,
  "keywords": [
    "Formio",
    "Ts.ED",
    "tsed",
    "TypeScript",
    "decorators",
    "express"
  ],
  "source": "./src/index.ts",
  "main": "./lib/cjs/index.js",
  "module": "./lib/esm/index.js",
  "typings": "./lib/types/index.d.ts",
  "exports": {
    "types": "./lib/types/index.d.ts",
    "import": "./lib/esm/index.js",
    "require": "./lib/cjs/index.js",
    "default": "./lib/esm/index.js"
  },
  "scripts": {
    "build": "yarn barrels && yarn run build:esm && yarn run build:cjs",
    "build:cjs": "tsc --build tsconfig.compile.json",
    "build:esm": "tsc --build tsconfig.compile.esm.json",
    "barrels": "yarn barrelsby --delete -d ./src -e \"\\.spec\\.ts\" -e \"__mock__\" -e \".benchmark.ts\"",
    "start": "ts-node -r tsconfig-paths/register test/app/index.ts"
  },
  "dependencies": {
    "tslib": "2.3.1"
  },
  "peerDependencies": {
    "formiojs": ">=4.0.0"
  },
  "devDependencies": {}
}<|MERGE_RESOLUTION|>--- conflicted
+++ resolved
@@ -1,10 +1,6 @@
 {
   "name": "@tsed/formio-types",
-<<<<<<< HEAD
   "version": "7.0.0-beta.3",
-=======
-  "version": "6.110.2",
->>>>>>> c20f9cc4
   "description": "Formio types definition package for Ts.ED framework",
   "private": false,
   "keywords": [
