{
  "name": "@tsed/schema-formio",
<<<<<<< HEAD
  "version": "6.118.0-rc.1",
=======
  "version": "6.119.1",
>>>>>>> c1d69506
  "description": "Transform Ts.ED Schema & JsonSchema to a valid Formio schema",
  "private": false,
  "source": "./src/index.ts",
  "main": "./lib/cjs/index.js",
  "module": "./lib/esm/index.js",
  "typings": "./lib/types/index.d.ts",
  "exports": {
    "types": "./lib/types/index.d.ts",
    "import": "./lib/esm/index.js",
    "require": "./lib/cjs/index.js",
    "default": "./lib/esm/index.js"
  },
  "scripts": {
    "build": "yarn barrels && yarn run build:esm && yarn run build:cjs",
    "build:cjs": "tsc --build tsconfig.compile.json",
    "build:esm": "tsc --build tsconfig.compile.esm.json",
    "barrels": "yarn barrelsby --delete -d ./src -e \"\\.spec\\.ts\" -e \"__mock__\" -e \".benchmark.ts\"",
    "test": "cross-env NODE_ENV=test jest"
  },
  "keywords": [
    "TypeScript",
    "decorators",
    "models",
    "json",
    "schema",
    "JsonSchema",
    "formio",
    "class",
    "classes",
    "tsed"
  ],
  "dependencies": {
<<<<<<< HEAD
    "@tsed/formio-types": "6.118.0-rc.1",
=======
    "@tsed/formio-types": "6.119.1",
>>>>>>> c1d69506
    "change-case": "4.1.2",
    "tslib": "2.4.0"
  },
  "devDependencies": {
<<<<<<< HEAD
    "@tsed/core": "6.118.0-rc.1",
    "@tsed/openspec": "6.118.0-rc.1",
    "@tsed/schema": "6.118.0-rc.1"
  },
  "peerDependencies": {
    "@tsed/core": "^6.118.0-rc.1",
    "@tsed/openspec": "^6.118.0-rc.1",
    "@tsed/schema": "^6.118.0-rc.1",
=======
    "@tsed/core": "6.119.1",
    "@tsed/openspec": "6.119.1",
    "@tsed/schema": "6.119.1"
  },
  "peerDependencies": {
    "@tsed/core": "^6.119.1",
    "@tsed/openspec": "^6.119.1",
    "@tsed/schema": "^6.119.1",
>>>>>>> c1d69506
    "formiojs": ">=4.0.0",
    "lodash": ">=4.0.0",
    "moment": ">=2.0.0"
  },
  "peerDependenciesMeta": {
    "@tsed/core": {
      "optional": false
    },
    "@tsed/openspec": {
      "optional": false
    },
    "@tsed/schema": {
      "optional": false
    },
    "formiojs": {
      "optional": false
    },
    "lodash": {
      "optional": false
    },
    "moment": {
      "optional": false
    }
  }
}<|MERGE_RESOLUTION|>--- conflicted
+++ resolved
@@ -1,10 +1,6 @@
 {
   "name": "@tsed/schema-formio",
-<<<<<<< HEAD
-  "version": "6.118.0-rc.1",
-=======
   "version": "6.119.1",
->>>>>>> c1d69506
   "description": "Transform Ts.ED Schema & JsonSchema to a valid Formio schema",
   "private": false,
   "source": "./src/index.ts",
@@ -37,25 +33,11 @@
     "tsed"
   ],
   "dependencies": {
-<<<<<<< HEAD
-    "@tsed/formio-types": "6.118.0-rc.1",
-=======
     "@tsed/formio-types": "6.119.1",
->>>>>>> c1d69506
     "change-case": "4.1.2",
     "tslib": "2.4.0"
   },
   "devDependencies": {
-<<<<<<< HEAD
-    "@tsed/core": "6.118.0-rc.1",
-    "@tsed/openspec": "6.118.0-rc.1",
-    "@tsed/schema": "6.118.0-rc.1"
-  },
-  "peerDependencies": {
-    "@tsed/core": "^6.118.0-rc.1",
-    "@tsed/openspec": "^6.118.0-rc.1",
-    "@tsed/schema": "^6.118.0-rc.1",
-=======
     "@tsed/core": "6.119.1",
     "@tsed/openspec": "6.119.1",
     "@tsed/schema": "6.119.1"
@@ -64,7 +46,6 @@
     "@tsed/core": "^6.119.1",
     "@tsed/openspec": "^6.119.1",
     "@tsed/schema": "^6.119.1",
->>>>>>> c1d69506
     "formiojs": ">=4.0.0",
     "lodash": ">=4.0.0",
     "moment": ">=2.0.0"
