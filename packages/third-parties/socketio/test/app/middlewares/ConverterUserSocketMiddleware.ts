<<<<<<< HEAD
import {deserialize} from "@tsed/json-mapper";
=======
>>>>>>> c20f9cc4
import {Args, SocketMiddleware, SocketSession} from "@tsed/socketio";
import {User} from "../models/User";
import {deserialize} from "@tsed/json-mapper";

@SocketMiddleware()
export class ConverterUserSocketMiddleware {
  use(@Args(0) user: any[], @SocketSession session: Map<string, any>) {
    session.set("test", "test2");
<<<<<<< HEAD
    user = deserialize(user, { type: User, useAlias: true });
=======
    user = deserialize(user, {type: User, useAlias: true});
>>>>>>> c20f9cc4

    return [user];
  }
}<|MERGE_RESOLUTION|>--- conflicted
+++ resolved
@@ -1,7 +1,3 @@
-<<<<<<< HEAD
-import {deserialize} from "@tsed/json-mapper";
-=======
->>>>>>> c20f9cc4
 import {Args, SocketMiddleware, SocketSession} from "@tsed/socketio";
 import {User} from "../models/User";
 import {deserialize} from "@tsed/json-mapper";
@@ -10,11 +6,7 @@
 export class ConverterUserSocketMiddleware {
   use(@Args(0) user: any[], @SocketSession session: Map<string, any>) {
     session.set("test", "test2");
-<<<<<<< HEAD
-    user = deserialize(user, { type: User, useAlias: true });
-=======
     user = deserialize(user, {type: User, useAlias: true});
->>>>>>> c20f9cc4
 
     return [user];
   }
