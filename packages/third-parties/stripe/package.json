{
  "name": "@tsed/stripe",
<<<<<<< HEAD
  "version": "7.0.0-rc.5",
=======
  "version": "6.132.0",
>>>>>>> 70a88fe7
  "description": "Stripe package for Ts.ED framework",
  "private": false,
  "keywords": [
    "Stripe",
    "Ts.ED",
    "tsed",
    "TypeScript",
    "decorators",
    "express",
    "koa"
  ],
  "source": "./src/index.ts",
  "main": "./lib/cjs/index.js",
  "module": "./lib/esm/index.js",
  "typings": "./lib/types/index.d.ts",
  "exports": {
    "types": "./lib/types/index.d.ts",
    "import": "./lib/esm/index.js",
    "require": "./lib/cjs/index.js",
    "default": "./lib/esm/index.js"
  },
  "scripts": {
    "build": "yarn barrels && yarn run build:esm && yarn run build:cjs",
    "build:cjs": "tsc --build tsconfig.compile.json",
    "build:esm": "tsc --build tsconfig.compile.esm.json",
    "barrels": "yarn barrelsby --delete -d ./src -e \"\\.spec\\.ts\" -e \"__mock__\" -e \".benchmark.ts\"",
    "test": "cross-env NODE_ENV=test yarn jest --max-workers=2"
  },
  "dependencies": {
    "tslib": "2.4.0"
  },
  "devDependencies": {
<<<<<<< HEAD
    "@tsed/core": "7.0.0-rc.5",
    "@tsed/di": "7.0.0-rc.5",
    "@tsed/exceptions": "7.0.0-rc.5",
    "@tsed/platform-middlewares": "7.0.0-rc.5",
    "@tsed/platform-params": "7.0.0-rc.5",
    "@tsed/schema": "7.0.0-rc.5",
    "stripe": "^8.129.0"
  },
  "peerDependencies": {
    "@tsed/exceptions": "^7.0.0-rc.5",
    "@tsed/platform-middlewares": "^7.0.0-rc.5",
    "@tsed/platform-params": "^7.0.0-rc.5",
    "@tsed/schema": "^7.0.0-rc.5",
=======
    "@tsed/core": "6.132.0",
    "@tsed/di": "6.132.0",
    "@tsed/exceptions": "6.132.0",
    "@tsed/platform-middlewares": "6.132.0",
    "@tsed/platform-params": "6.132.0",
    "@tsed/schema": "6.132.0",
    "stripe": "^8.129.0"
  },
  "peerDependencies": {
    "@tsed/exceptions": "^6.132.0",
    "@tsed/platform-middlewares": "^6.132.0",
    "@tsed/platform-params": "^6.132.0",
    "@tsed/schema": "^6.132.0",
>>>>>>> 70a88fe7
    "@types/body-parser": "^1.19.0",
    "body-parser": "^1.19.0",
    "stripe": "^9.16.0"
  },
  "peerDependenciesMeta": {
    "@tsed/platform-middlewares": {
      "optional": false
    },
    "@tsed/platform-params": {
      "optional": false
    },
    "@tsed/schema": {
      "optional": false
    },
    "@tsed/exceptions": {
      "optional": false
    },
    "stripe": {
      "optional": false
    }
  }
}<|MERGE_RESOLUTION|>--- conflicted
+++ resolved
@@ -1,10 +1,6 @@
 {
   "name": "@tsed/stripe",
-<<<<<<< HEAD
   "version": "7.0.0-rc.5",
-=======
-  "version": "6.132.0",
->>>>>>> 70a88fe7
   "description": "Stripe package for Ts.ED framework",
   "private": false,
   "keywords": [
@@ -37,7 +33,6 @@
     "tslib": "2.4.0"
   },
   "devDependencies": {
-<<<<<<< HEAD
     "@tsed/core": "7.0.0-rc.5",
     "@tsed/di": "7.0.0-rc.5",
     "@tsed/exceptions": "7.0.0-rc.5",
@@ -51,21 +46,6 @@
     "@tsed/platform-middlewares": "^7.0.0-rc.5",
     "@tsed/platform-params": "^7.0.0-rc.5",
     "@tsed/schema": "^7.0.0-rc.5",
-=======
-    "@tsed/core": "6.132.0",
-    "@tsed/di": "6.132.0",
-    "@tsed/exceptions": "6.132.0",
-    "@tsed/platform-middlewares": "6.132.0",
-    "@tsed/platform-params": "6.132.0",
-    "@tsed/schema": "6.132.0",
-    "stripe": "^8.129.0"
-  },
-  "peerDependencies": {
-    "@tsed/exceptions": "^6.132.0",
-    "@tsed/platform-middlewares": "^6.132.0",
-    "@tsed/platform-params": "^6.132.0",
-    "@tsed/schema": "^6.132.0",
->>>>>>> 70a88fe7
     "@types/body-parser": "^1.19.0",
     "body-parser": "^1.19.0",
     "stripe": "^9.16.0"
