{
  "name": "@tsed/stripe",
<<<<<<< HEAD
  "version": "7.0.0-beta.12",
=======
  "version": "6.114.9",
>>>>>>> 7142be9b
  "description": "Stripe package for Ts.ED framework",
  "private": false,
  "keywords": [
    "Stripe",
    "Ts.ED",
    "tsed",
    "TypeScript",
    "decorators",
    "express",
    "koa"
  ],
  "source": "./src/index.ts",
  "main": "./lib/cjs/index.js",
  "module": "./lib/esm/index.js",
  "typings": "./lib/types/index.d.ts",
  "exports": {
    "types": "./lib/types/index.d.ts",
    "import": "./lib/esm/index.js",
    "require": "./lib/cjs/index.js",
    "default": "./lib/esm/index.js"
  },
  "scripts": {
    "build": "yarn barrels && yarn run build:esm && yarn run build:cjs",
    "build:cjs": "tsc --build tsconfig.compile.json",
    "build:esm": "tsc --build tsconfig.compile.esm.json",
    "barrels": "yarn barrelsby --delete -d ./src -e \"\\.spec\\.ts\" -e \"__mock__\" -e \".benchmark.ts\"",
    "test": "cross-env NODE_ENV=test nyc mocha"
  },
  "dependencies": {
    "tslib": "2.3.1"
  },
  "devDependencies": {
<<<<<<< HEAD
    "@tsed/core": "7.0.0-beta.12",
    "@tsed/di": "7.0.0-beta.12",
    "@tsed/exceptions": "7.0.0-beta.12",
    "@tsed/platform-middlewares": "7.0.0-beta.12",
    "@tsed/platform-params": "7.0.0-beta.12",
    "@tsed/schema": "7.0.0-beta.12",
    "stripe": "^8.129.0"
  },
  "peerDependencies": {
    "@tsed/exceptions": "^7.0.0-beta.12",
    "@tsed/platform-middlewares": "^7.0.0-beta.12",
    "@tsed/platform-params": "^7.0.0-beta.12",
    "@tsed/schema": "^7.0.0-beta.12",
=======
    "@tsed/core": "6.114.9",
    "@tsed/di": "6.114.9",
    "@tsed/exceptions": "6.114.9",
    "@tsed/platform-middlewares": "6.114.9",
    "@tsed/platform-params": "6.114.9",
    "@tsed/schema": "6.114.9",
    "stripe": "^8.129.0"
  },
  "peerDependencies": {
    "@tsed/exceptions": "^6.114.9",
    "@tsed/platform-middlewares": "^6.114.9",
    "@tsed/platform-params": "^6.114.9",
    "@tsed/schema": "^6.114.9",
>>>>>>> 7142be9b
    "@types/body-parser": "^1.19.0",
    "body-parser": "^1.19.0",
    "stripe": "^8.129.0"
  },
  "peerDependenciesMeta": {
    "@tsed/platform-middlewares": {
      "optional": false
    },
    "@tsed/platform-params": {
      "optional": false
    },
    "@tsed/schema": {
      "optional": false
    },
    "@tsed/exceptions": {
      "optional": false
    },
    "stripe": {
      "optional": false
    }
  }
}<|MERGE_RESOLUTION|>--- conflicted
+++ resolved
@@ -1,10 +1,6 @@
 {
   "name": "@tsed/stripe",
-<<<<<<< HEAD
   "version": "7.0.0-beta.12",
-=======
-  "version": "6.114.9",
->>>>>>> 7142be9b
   "description": "Stripe package for Ts.ED framework",
   "private": false,
   "keywords": [
@@ -37,7 +33,6 @@
     "tslib": "2.3.1"
   },
   "devDependencies": {
-<<<<<<< HEAD
     "@tsed/core": "7.0.0-beta.12",
     "@tsed/di": "7.0.0-beta.12",
     "@tsed/exceptions": "7.0.0-beta.12",
@@ -51,21 +46,6 @@
     "@tsed/platform-middlewares": "^7.0.0-beta.12",
     "@tsed/platform-params": "^7.0.0-beta.12",
     "@tsed/schema": "^7.0.0-beta.12",
-=======
-    "@tsed/core": "6.114.9",
-    "@tsed/di": "6.114.9",
-    "@tsed/exceptions": "6.114.9",
-    "@tsed/platform-middlewares": "6.114.9",
-    "@tsed/platform-params": "6.114.9",
-    "@tsed/schema": "6.114.9",
-    "stripe": "^8.129.0"
-  },
-  "peerDependencies": {
-    "@tsed/exceptions": "^6.114.9",
-    "@tsed/platform-middlewares": "^6.114.9",
-    "@tsed/platform-params": "^6.114.9",
-    "@tsed/schema": "^6.114.9",
->>>>>>> 7142be9b
     "@types/body-parser": "^1.19.0",
     "body-parser": "^1.19.0",
     "stripe": "^8.129.0"
