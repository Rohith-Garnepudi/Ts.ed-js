--- conflicted
+++ resolved
@@ -10,9 +10,6 @@
 export * from "./use";
 export * from "./controller";
 export * from "./service";
-<<<<<<< HEAD
 export * from "./response-view";
-=======
 export * from "./json-converter";
-export * from "./json-property";
->>>>>>> 0bb62f1a
+export * from "./json-property";