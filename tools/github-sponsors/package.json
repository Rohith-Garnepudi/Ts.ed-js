{
  "name": "@tsed/github-sponsors",
<<<<<<< HEAD
  "version": "7.0.0-beta.8",
=======
  "version": "6.113.0",
>>>>>>> edc607ca
  "private": true,
  "scripts": {
    "sponsors": "node ./bin/github-sponsors.js"
  },
  "directories": {
    "lib": "lib",
    "test": "__tests__"
  },
  "devDependencies": {
    "yaml": "^1.10.2"
  },
  "dependencies": {},
  "peerDependencies": {}
}<|MERGE_RESOLUTION|>--- conflicted
+++ resolved
@@ -1,10 +1,6 @@
 {
   "name": "@tsed/github-sponsors",
-<<<<<<< HEAD
-  "version": "7.0.0-beta.8",
-=======
-  "version": "6.113.0",
->>>>>>> edc607ca
+  "version": "7.0.0-beta.7",
   "private": true,
   "scripts": {
     "sponsors": "node ./bin/github-sponsors.js"
