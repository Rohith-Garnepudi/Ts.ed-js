{
  "name": "@tsed/github-sponsors",
<<<<<<< HEAD
  "version": "7.0.0-rc.5",
=======
  "version": "6.132.0",
>>>>>>> 70a88fe7
  "private": true,
  "scripts": {
    "sponsors": "node ./bin/github-sponsors.js"
  },
  "directories": {
    "lib": "lib",
    "test": "__tests__"
  },
  "devDependencies": {
    "yaml": "^2.0.1"
  },
  "dependencies": {},
  "peerDependencies": {}
}<|MERGE_RESOLUTION|>--- conflicted
+++ resolved
@@ -1,10 +1,6 @@
 {
   "name": "@tsed/github-sponsors",
-<<<<<<< HEAD
   "version": "7.0.0-rc.5",
-=======
-  "version": "6.132.0",
->>>>>>> 70a88fe7
   "private": true,
   "scripts": {
     "sponsors": "node ./bin/github-sponsors.js"
